--- conflicted
+++ resolved
@@ -63,9 +63,6 @@
       - pytest --no-sqlalchemy --no-postgresql --no-spark --slack_hook=$SLACK_WEBHOOK --slack_report_link=$TRAVIS_BUILD_WEB_URL
         --slack_channel=notifications-great_expectations tests/
     after_success:
-<<<<<<< HEAD
-    - python --version
-=======
       - python --version
   - stage: experimental
     os: osx
@@ -96,7 +93,6 @@
         --slack_channel=notifications-great_expectations tests/
     after_success:
       - python3 --version
->>>>>>> 0ca5c3e2
   - stage: deploy
     python: 3.6
     script:
