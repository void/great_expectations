# Since our cli produces unicode output, but we want tests in python2 as well
from __future__ import unicode_literals

from datetime import datetime
from click.testing import CliRunner
import great_expectations.version
from great_expectations.cli import cli
import tempfile
import pytest
import json
import os
import shutil
import logging
import sys
import re
from ruamel.yaml import YAML
yaml = YAML()
yaml.default_flow_style = False

try:
    from unittest import mock
except ImportError:
    import mock


from great_expectations.cli.init import scaffold_directories_and_notebooks


def test_cli_command_entrance():
    runner = CliRunner()

    result = runner.invoke(cli)
    assert result.exit_code == 0
    assert result.output ==\
"""Usage: cli [OPTIONS] COMMAND [ARGS]...

  great_expectations command-line interface

Options:
  --version      Show the version and exit.
<<<<<<< HEAD
  -v, --verbose  Set great_expectations to use verbose output
=======
  -v, --verbose  Set great_expectations to use verbose output.
>>>>>>> b0264c8a
  --help         Show this message and exit.

Commands:
  init      Initialize a new Great Expectations project.
  profile   Profile a great expectations object.
  render    Render a great expectations object.
  validate  Validate a CSV file against an expectation suite.
"""


def test_cli_command_bad_command():
    runner = CliRunner()

    result = runner.invoke(cli, ["blarg"])
    assert result.exit_code == 2
    assert result.output == """Usage: cli [OPTIONS] COMMAND [ARGS]...
Try "cli --help" for help.

Error: No such command "blarg".
"""


def test_cli_validate_help():
    runner = CliRunner()

    result = runner.invoke(cli, ["validate", "--help"])

    assert result.exit_code == 0
    expected_help_message = """Usage: cli validate [OPTIONS] DATASET EXPECTATION_SUITE_FILE

  Validate a CSV file against an expectation suite.

  DATASET: Path to a file containing a CSV file to validate using the
  provided expectation_suite_file.

  EXPECTATION_SUITE_FILE: Path to a file containing a valid
  great_expectations expectations suite to use to validate the data.

Options:
  -p, --evaluation_parameters TEXT
                                  Path to a file containing JSON object used
                                  to evaluate parameters in expectations
                                  config.
  -o, --result_format TEXT        Result format to use when building
                                  evaluation responses.
  -e, --catch_exceptions BOOLEAN  Specify whether to catch exceptions raised
                                  during evaluation of expectations (defaults
                                  to True).
  -f, --only_return_failures BOOLEAN
                                  Specify whether to only return expectations
                                  that are not met during evaluation
                                  (defaults to False).
  -m, --custom_dataset_module TEXT
                                  Path to a python module containing a custom
                                  dataset class.
  -c, --custom_dataset_class TEXT
                                  Name of the custom dataset class to use
                                  during evaluation.
  --help                          Show this message and exit.
""".replace(" ", "").replace("\t", "").replace("\n", "")
    output = str(result.output).replace(
        " ", "").replace("\t", "").replace("\n", "")
    assert output == expected_help_message


def test_cli_validate_missing_positional_arguments():
    runner = CliRunner()

    result = runner.invoke(cli, ["validate"])

    assert "Error: Missing argument \"DATASET\"." in str(result.output)


def test_cli_version():
    runner = CliRunner()

    result = runner.invoke(cli, ["--version"])
    assert great_expectations.version.__version__ in str(result.output)


def test_validate_basic_operation():
    with mock.patch("datetime.datetime") as mock_datetime:
        mock_datetime.utcnow.return_value = datetime(1955, 11, 5)
        runner = CliRunner()
        with pytest.warns(UserWarning, match="No great_expectations version found in configuration object."):
            result = runner.invoke(cli, ["validate", "./tests/test_sets/Titanic.csv",
                                         "./tests/test_sets/titanic_expectations.json"])

            assert result.exit_code == 1
            json_result = json.loads(str(result.output))

    del json_result["meta"]["great_expectations.__version__"]
    with open('./tests/test_sets/expected_cli_results_default.json', 'r') as f:
        expected_cli_results = json.load(f)

    assert json_result == expected_cli_results


def test_validate_custom_dataset():
    with mock.patch("datetime.datetime") as mock_datetime:
        mock_datetime.utcnow.return_value = datetime(1955, 11, 5)
        runner = CliRunner()
        with pytest.warns(UserWarning, match="No great_expectations version found in configuration object."):
            result = runner.invoke(cli, ["validate",
                                         "./tests/test_sets/Titanic.csv",
                                         "./tests/test_sets/titanic_custom_expectations.json",
                                         "-f", "True",
                                         "-m", "./tests/test_fixtures/custom_dataset.py",
                                         "-c", "CustomPandasDataset"])

            json_result = json.loads(result.output)

    del json_result["meta"]["great_expectations.__version__"]
    del json_result["results"][0]["result"]['partial_unexpected_counts']
    with open('./tests/test_sets/expected_cli_results_custom.json', 'r') as f:
        expected_cli_results = json.load(f)

    assert json_result == expected_cli_results


def test_cli_evaluation_parameters(capsys):
    with pytest.warns(UserWarning, match="No great_expectations version found in configuration object."):
        runner = CliRunner()
        result = runner.invoke(cli, ["validate",
                                     "./tests/test_sets/Titanic.csv",
                                     "./tests/test_sets/titanic_parameterized_expectations.json",
                                     "--evaluation_parameters",
                                     "./tests/test_sets/titanic_evaluation_parameters.json",
                                     "-f", "True"])
        json_result = json.loads(result.output)

    with open('./tests/test_sets/titanic_evaluation_parameters.json', 'r') as f:
        expected_evaluation_parameters = json.load(f)

    assert json_result['evaluation_parameters'] == expected_evaluation_parameters


def test_cli_init(tmp_path_factory, filesystem_csv_2):
    try:
        basedir = tmp_path_factory.mktemp("test_cli_init_diff")
        basedir = str(basedir)
        os.makedirs(os.path.join(basedir, "data"))
        curdir = os.path.abspath(os.getcwd())
        shutil.copy(
            "./tests/test_sets/Titanic.csv",
            str(os.path.join(basedir, "data/Titanic.csv"))
        )

        os.chdir(basedir)

        runner = CliRunner()
        result = runner.invoke(cli, ["init"], input="Y\n1\n%s\n\n" % str(
            os.path.join(basedir, "data")))

        print(result.output)
        print("result.output length:", len(result.output))

        assert len(result.output) < 10000, "CLI output is unreasonably long."
        assert len(re.findall(
            "{", result.output)) < 100, "CLI contains way more '{' than we would reasonably expect."

        assert """Always know what to expect from your data.""" in result.output

        assert os.path.isdir(os.path.join(basedir, "great_expectations"))
        assert os.path.isfile(os.path.join(
            basedir, "great_expectations/great_expectations.yml"))
        config = yaml.load(
            open(os.path.join(basedir, "great_expectations/great_expectations.yml"), "r"))
        assert config["datasources"]["data__dir"]["type"] == "pandas"

        assert os.path.isfile(
            os.path.join(
                basedir,
                "great_expectations/expectations/data__dir/default/Titanic/BasicDatasetProfiler.json"
            )
        )

        assert os.path.isfile(
            os.path.join(
                basedir,
                "great_expectations/fixtures/validations/data__dir/default/Titanic/BasicDatasetProfiler.json")
        )

        assert os.path.isfile(
            os.path.join(
                basedir,
                "great_expectations/uncommitted/documentation/data__dir/default/Titanic/BasicDatasetProfiler.html")
        )

        assert os.path.getsize(
            os.path.join(
                basedir,
                "great_expectations/uncommitted/documentation/data__dir/default/Titanic/BasicDatasetProfiler.html"
            )
        ) > 0
        print(result)
    except:
        raise
    finally:
        os.chdir(curdir)


# def test_cli_render(tmp_path_factory):
#     runner = CliRunner()
#     result = runner.invoke(cli, ["render"])

#     print(result)
#     print(result.output)
#     assert False


def test_cli_profile(empty_data_context, filesystem_csv_2, capsys):
    empty_data_context.add_datasource(
        "my_datasource", "pandas", base_directory=str(filesystem_csv_2))
    not_so_empty_data_context = empty_data_context

    project_root_dir = not_so_empty_data_context.root_directory
    # print(project_root_dir)

    # For some reason, even with this logging change (which is required and done in main of the cli)
    # the click cli runner does not pick up output; capsys appears to intercept it first
    logger = logging.getLogger("great_expectations")
    handler = logging.StreamHandler(stream=sys.stdout)
    formatter = logging.Formatter(
        '%(levelname)s %(message)s')
    handler.setFormatter(formatter)
    logger.addHandler(handler)
    logger.setLevel(logging.INFO)
    runner = CliRunner()
    result = runner.invoke(
        cli, ["profile", "my_datasource", "-d", project_root_dir])

    captured = capsys.readouterr()

    assert "Profiling 'my_datasource' with 'BasicDatasetProfiler'" in captured.out
    assert "Note: You will need to review and revise Expectations before using them in production." in captured.out
    logger.removeHandler(handler)


def test_scaffold_directories_and_notebooks(tmp_path_factory):
    empty_directory = str(tmp_path_factory.mktemp("test_scaffold_directories_and_notebooks"))
    scaffold_directories_and_notebooks(empty_directory)
    print(empty_directory)

    assert set(os.listdir(empty_directory)) == \
           set(['datasources', 'plugins', 'expectations', '.gitignore', 'fixtures', 'uncommitted', 'notebooks'])
    assert set(os.listdir(os.path.join(empty_directory, "uncommitted"))) == \
        set(['samples', 'documentation', 'validations', 'credentials'])
<|MERGE_RESOLUTION|>--- conflicted
+++ resolved
@@ -31,18 +31,13 @@
 
     result = runner.invoke(cli)
     assert result.exit_code == 0
-    assert result.output ==\
-"""Usage: cli [OPTIONS] COMMAND [ARGS]...
+    assert result.output == """Usage: cli [OPTIONS] COMMAND [ARGS]...
 
   great_expectations command-line interface
 
 Options:
   --version      Show the version and exit.
-<<<<<<< HEAD
-  -v, --verbose  Set great_expectations to use verbose output
-=======
   -v, --verbose  Set great_expectations to use verbose output.
->>>>>>> b0264c8a
   --help         Show this message and exit.
 
 Commands:
