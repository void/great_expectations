--- conflicted
+++ resolved
@@ -238,10 +238,7 @@
         assert batch_kwargs["quoting"] == 3
         assert len(batch_kwargs) == 5
 
-<<<<<<< HEAD
-=======
-
->>>>>>> 6684f530
+
 def test_glob_reader_generator_customize_partitioning():
     from dateutil.parser import parse as parse
 
