# -*- coding: utf-8 -*-

import copy
import json

from .content_block import ContentBlockRenderer
from ...util import ordinal


def substitute_none_for_missing(kwargs, kwarg_list):
    """Utility function to plug Nones in when optional parameters are not specified in expectation kwargs.

    Example:
        Input:
            kwargs={"a":1, "b":2},
            kwarg_list=["c", "d"]

        Output: {"a":1, "b":2, "c": None, "d": None}

    This is helpful for standardizing the input objects for rendering functions.
    The alternative is lots of awkward `if "some_param" not in kwargs or kwargs["some_param"] == None:` clauses in renderers.
    """

    new_kwargs = copy.deepcopy(kwargs)
    for kwarg in kwarg_list:
        if kwarg not in new_kwargs:
            new_kwargs[kwarg] = None
    return new_kwargs


# class DescriptiveBulletListContentBlockRenderer(BulletListContentBlockRenderer):
# class FailedExpectationBulletListContentBlockRenderer(BulletListContentBlockRenderer):
# class FailedExpectationBulletListContentBlockRenderer(BulletListContentBlockRenderer):


class PrescriptiveStringRenderer(ContentBlockRenderer):
    # Unicode: 9601, 9602, 9603, 9604, 9605, 9606, 9607, 9608
    bar = '▁▂▃▄▅▆▇█'
    barcount = len(bar)

    @classmethod
    def sparkline(cls, weights):
        """Builds a unicode-text based sparkline for the provided histogram.

        Code from https://rosettacode.org/wiki/Sparkline_in_unicode#Python
        """
        mn, mx = min(weights), max(weights)
        extent = mx - mn
        
        if extent == 0:
            extent = 1

        sparkline = ''.join(cls.bar[min([cls.barcount - 1,
                                         int((n - mn) / extent * cls.barcount)])]
                            for n in weights)
        return sparkline, mn, mx

    @classmethod
    def _missing_content_block_fn(cls, expectation, styling=None, include_column_name=True):
        return [{
            "content_block_type": "string_template",
            "styling": {
              "parent": {
                  "classes": ["alert", "alert-warning"]
              }
            },
            "string_template": {
                "template": "$expectation_type(**$kwargs)",
                "params": {
                    "expectation_type": expectation["expectation_type"],
                    "kwargs": expectation["kwargs"]
                },
                "styling": {
                    "params": {
                        "expectation_type": {
                            "classes": ["badge", "badge-warning"],
                        }
                    }
                },
            }
        }]
    
    @classmethod
    def expect_column_to_exist(cls, expectation, styling=None, include_column_name=True):
        params = substitute_none_for_missing(
            expectation["kwargs"],
            ["column", "column_index"],
        )
        
        if params["column_index"] is None:
            if include_column_name:
                template_str = "$column is a required field."
            else:
                template_str = "is a required field."
        else:
            params["column_indexth"] = ordinal(params["column_index"])
            if include_column_name:
                template_str = "$column must be the $column_indexth field"
            else:
                template_str = "must be the $column_indexth field"
        
        return [{
            "content_block_type": "string_template",
            "string_template": {
                "template": template_str,
                "params": params,
                "styling": styling,
            }
        }]
    
    @classmethod
    def expect_column_unique_value_count_to_be_between(cls, expectation, styling=None, include_column_name=True):
        params = substitute_none_for_missing(
            expectation["kwargs"],
            ["column", "min_value", "max_value", "mostly"],
        )
        
        if (params["min_value"] is None) and (params["max_value"] is None):
            template_str = "may have any number of unique values."
        else:
            if params["mostly"] is not None:
                params["mostly_pct"] = "%.1f" % (params["mostly"]*100,)
                if params["min_value"] is None:
                    template_str = "must have fewer than $max_value unique values, at least $mostly_pct % of the time."
                elif params["max_value"] is None:
                    template_str = "must have more than $min_value unique values, at least $mostly_pct % of the time."
                else:
                    template_str = "must have between $min_value and $max_value unique values, at least $mostly_pct % of the time."
            else:
                if params["min_value"] is None:
                    template_str = "must have fewer than $max_value unique values."
                elif params["max_value"] is None:
                    template_str = "must have more than $min_value unique values."
                else:
                    template_str = "must have between $min_value and $max_value unique values."
        
        if include_column_name:
            template_str = "$column " + template_str
        
        return [{
            "content_block_type": "string_template",
            "string_template": {
                "template": template_str,
                "params": params,
                "styling": styling,
            }
        }]
    
    # NOTE: This method is a pretty good example of good usage of `params`.
    @classmethod
    def expect_column_values_to_be_between(cls, expectation, styling=None, include_column_name=True):
        params = substitute_none_for_missing(
            expectation["kwargs"],
            ["column", "min_value", "max_value", "mostly"]
        )
        
        if (params["min_value"] is None) and (params["max_value"] is None):
            template_str = "may have any numerical value."
        else:
            if params["mostly"] is not None:
                params["mostly_pct"] = "%.1f" % (params["mostly"]*100,)
                if params["min_value"] is not None and params["max_value"] is not None:
                    template_str = "values must be between $min_value and $max_value, at least $mostly_pct % of the time."
                
                elif params["min_value"] is None:
                    template_str = "values must be less than $max_value, at least $mostly_pct % of the time."
                
                elif params["max_value"] is None:
                    template_str = "values must be less than $max_value, at least $mostly_pct % of the time."
            else:
                if params["min_value"] is not None and params["max_value"] is not None:
                    template_str = "values must always be between $min_value and $max_value."
                
                elif params["min_value"] is None:
                    template_str = "values must always be less than $max_value."
                
                elif params["max_value"] is None:
                    template_str = "values must always be more than $min_value."
        
        if include_column_name:
            template_str = "$column " + template_str
        
        return [{
            "content_block_type": "string_template",
            "string_template": {
                "template": template_str,
                "params": params,
                "styling": styling,
            }
        }]
    
    @classmethod
    def expect_column_pair_values_A_to_be_greater_than_B(cls, expectation, styling=None, include_column_name=True):
        params = substitute_none_for_missing(
            expectation["kwargs"],
            ["column_A", "column_B", "parse_strings_as_datetimes",
             "ignore_row_if", "mostly", "or_equal"]
        )
        
        if (params["column_A"] is None) or (params["column_B"] is None):
            template_str = "$column has a bogus `expect_column_pair_values_A_to_be_greater_than_B` expectation."
        
        if params["mostly"] is None:
            if params["or_equal"] in [None, False]:
                template_str = "Values in $column_A must always be greater than those in $column_B."
            else:
                template_str = "Values in $column_A must always be greater than or equal to those in $column_B."
        else:
            params["mostly_pct"] = "%.1f" % (params["mostly"] * 100,)
            if params["or_equal"] in [None, False]:
                template_str = "Values in $column_A must be greater than those in $column_B, at least $mostly_pct % of the time."
            else:
                template_str = "Values in $column_A must be greater than or equal to those in $column_B, at least $mostly_pct % of the time."
        
        if params.get("parse_strings_as_datetimes"):
            template_str += " Values should be parsed as datetimes."
        
        return [{
            "content_block_type": "string_template",
            "string_template": {
                "template": template_str,
                "params": params,
                "styling": styling,
            }
        }]
    
    @classmethod
    def expect_column_pair_values_to_be_equal(cls, expectation, styling=None, include_column_name=True):
        params = substitute_none_for_missing(
            expectation["kwargs"],
            ["column_A", "column_B",
             "ignore_row_if", "mostly", ]
        )
        
        # NOTE: This renderer doesn't do anything with "ignore_row_if"
        
        if (params["column_A"] is None) or (params["column_B"] is None):
            template_str = " unrecognized kwargs for expect_column_pair_values_to_be_equal: missing column."
        
        if params["mostly"] is None:
            template_str = "Values in $column_A and $column_B must always be equal."
        else:
            # Note: this pattern for type conversion seems to work reasonably well.
            # Note: I'm not 100% sure that this is the right place to encode details like how many decimals to show.
            params["mostly_pct"] = "%.1f" % (params["mostly"] * 100,)
            template_str = "Values in $column_A and $column_B must be equal, at least $mostly_pct % of the time."
        
        return [{
            "content_block_type": "string_template",
            "string_template": {
                "template": template_str,
                "params": params,
                "styling": styling,
            }
        }]
    
    @classmethod
    def expect_table_columns_to_match_ordered_list(cls, expectation, styling=None, include_column_name=True):
        params = substitute_none_for_missing(
            expectation["kwargs"],
            ["column_list"]
        )
        
        if params["column_list"] is None:
            template_str = "This table should have a list of columns in a specific order, but that order is not specified."
        
        else:
            template_str = "This table should have these columns in this order: "
            for idx in range(len(params["column_list"]) - 1):
                template_str += "$column_list_" + str(idx) + ", "
                params["column_list_" + str(idx)] = params["column_list"][idx]
            
            template_str += "$column_list_" + str(idx + 1)
            params["column_list_" + str(idx + 1)] = params["column_list"][idx + 1]
        
        return [{
            "content_block_type": "string_template",
            "string_template": {
                "template": template_str,
                "params": params,
                "styling": styling,
            }
        }]
    
    @classmethod
    def expect_multicolumn_values_to_be_unique(cls, expectation, styling=None, include_column_name=True):
        params = substitute_none_for_missing(
            expectation["kwargs"],
            ["column_list", "ignore_row_if"]
        )
        
        template_str = "Values must always be unique across columns: "
        for idx in range(len(params["column_list"]) - 1):
            template_str += "$column_list_" + str(idx) + ", "
            params["column_list_" + str(idx)] = params["column_list"][idx]
        
        template_str += "$column_list_" + str(idx + 1)
        params["column_list_" + str(idx + 1)] = params["column_list"][idx + 1]
        
        return [{
            "content_block_type": "string_template",
            "string_template": {
                "template": template_str,
                "params": params,
                "styling": styling,
            }
        }]
    
    @classmethod
    def expect_table_row_count_to_be_between(cls, expectation, styling=None, include_column_name=True):
        params = substitute_none_for_missing(
            expectation["kwargs"],
            ["min_value", "max_value"]
        )
        
        if params["min_value"] is None and params["max_value"] is None:
            template_str = "May have any number of rows."
        else:
            if params["min_value"] is not None and params["max_value"] is not None:
                template_str = "Must have between $min_value and $max_value rows."
            elif params["min_value"] is None:
                template_str = "Must have less than than $max_value rows."
            elif params["max_value"] is None:
                template_str = "Must have more than $min_value rows."
        
        return [{
            "content_block_type": "string_template",
            "string_template": {
                "template": template_str,
                "params": params,
                "styling": styling,
            }
        }]
    
    @classmethod
    def expect_table_row_count_to_equal(cls, expectation, styling=None, include_column_name=True):
        params = substitute_none_for_missing(
            expectation["kwargs"],
            ["value"]
        )
        
        template_str = "Must have exactly $value rows."
        
        return [{
            "content_block_type": "string_template",
            "string_template": {
                "template": template_str,
                "params": params,
                "styling": styling,
            }
        }]
    
    @classmethod
    def expect_column_distinct_values_to_be_in_set(cls, expectation, styling=None, include_column_name=True):
        params = substitute_none_for_missing(
            expectation["kwargs"],
            ["column", "value_set"],
        )
        
        if params["value_set"] is None or len(params["value_set"]) == 0:
            
            if include_column_name:
                template_str = "$column distinct values must belong to this set: [ ]"
            else:
                template_str = "distinct values must belong to a set, but that set is not specified."
        
        else:
            
            for i, v in enumerate(params["value_set"]):
                params["v__" + str(i)] = v
            values_string = " ".join(
                ["$v__" + str(i) for i, v in enumerate(params["value_set"])]
            )
            
            if include_column_name:
                template_str = "$column distinct values must belong to this set: " + values_string + "."
            else:
                template_str = "distinct values must belong to this set: " + values_string + "."
        
        return [{
            "content_block_type": "string_template",
            "string_template": {
                "template": template_str,
                "params": params,
                "styling": styling,
            }
        }]
    
    @classmethod
    def expect_column_values_to_not_be_null(cls, expectation, styling=None, include_column_name=True):
        params = substitute_none_for_missing(
            expectation["kwargs"],
            ["column", "mostly"],
        )

        if params["mostly"] is not None:
            params["mostly_pct"] = "%.1f" % (params["mostly"] * 100,)
            if include_column_name:
                template_str = "$column values must not be null, at least $mostly_pct % of the time."
            else:
                template_str = "values must not be null, at least $mostly_pct % of the time."
        else:
            if include_column_name:
                template_str = "$column values must never be null."
            else:
                template_str = "values must never be null."
        
        return [{
            "content_block_type": "string_template",
            "string_template": {
                "template": template_str,
                "params": params,
                "styling": styling,
            }
        }]
    
    @classmethod
    def expect_column_values_to_be_null(cls, expectation, styling=None, include_column_name=True):
        params = substitute_none_for_missing(
            expectation["kwargs"],
            ["column", "mostly"]
        )
        
        if params["mostly"] is not None:
            params["mostly_pct"] = "%.1f" % (params["mostly"] * 100,)
            template_str = "values must be null, at least $mostly_pct % of the time."
        else:
            template_str = "values must be null."
        
        if include_column_name:
            template_str = "$column " + template_str
        
        return [{
            "content_block_type": "string_template",
            "string_template": {
                "template": template_str,
                "params": params,
                "styling": styling,
            }
        }]
    
    @classmethod
    def expect_column_values_to_be_of_type(cls, expectation, styling=None, include_column_name=True):
        params = substitute_none_for_missing(
            expectation["kwargs"],
            ["column", "type_", "mostly"]
        )
        
        if params["mostly"] is not None:
            params["mostly_pct"] = "%.1f" % (params["mostly"] * 100,)
            template_str = "values must be of type $type_, at least $mostly_pct % of the time."
        else:
            template_str = "values must be of type $type_."
        
        if include_column_name:
            template_str = "$column " + template_str
        
        return [{
            "content_block_type": "string_template",
            "string_template": {
                "template": template_str,
                "params": params,
                "styling": styling,
            }
        }]
    
    @classmethod
    def expect_column_values_to_be_in_type_list(cls, expectation, styling=None, include_column_name=True):
        params = substitute_none_for_missing(
            expectation["kwargs"],
            ["column", "type_list", "mostly"],
        )
<<<<<<< HEAD
        
        for i, v in enumerate(params["type_list"]):
            params["v__" + str(i)] = v
        values_string = " ".join(
            ["$v__" + str(i) for i, v in enumerate(params["type_list"])]
        )

        if params["mostly"] is not None:
            params["mostly_pct"] = "%.1f" % (params["mostly"] * 100,)
            
            if include_column_name:
                # NOTE: Localization will be tricky for this template_str.
                template_str = "$column value types must belong to this set: " + values_string + ", at least $mostly_pct % of the time."
=======
        if params["type_list"] is not None:    
            for i, v in enumerate(params["type_list"]):
                params["v__"+str(i)] = v
            values_string = " ".join(
                ["$v__"+str(i) for i, v in enumerate(params["type_list"])]
            )

            if params["mostly"] is not None:
                params["mostly_pct"] = "%.1f" % (params["mostly"] * 100,)

                if include_column_name:
                    # NOTE: Localization will be tricky for this template_str.
                    template_str = "$column value types must belong to this set: " + values_string + ", at least $mostly_pct % of the time."
                else:
                    # NOTE: Localization will be tricky for this template_str.
                    template_str = "value types must belong to this set: " + values_string + ", at least $mostly_pct % of the time."
>>>>>>> 213f6c50
            else:
                if include_column_name:
                    # NOTE: Localization will be tricky for this template_str.
                    template_str = "$column value types must belong to this set: "+values_string+"."
                else:
                    # NOTE: Localization will be tricky for this template_str.
                    template_str = "value types must belong to this set: "+values_string+"."
        else:
            if include_column_name:
<<<<<<< HEAD
                # NOTE: Localization will be tricky for this template_str.
                template_str = "$column value types must belong to this set: " + values_string + "."
            else:
                # NOTE: Localization will be tricky for this template_str.
                template_str = "value types must belong to this set: " + values_string + "."
        
=======
                    # NOTE: Localization will be tricky for this template_str.
                    template_str = "$column value types must belong to a set which has not yet been defined"
            else:
                template_str = "value types must belong to a set which has not yet been defined"

>>>>>>> 213f6c50
        return [{
            "content_block_type": "string_template",
            "string_template": {
                "template": template_str,
                "params": params,
                "styling": styling,
            }
        }]
<<<<<<< HEAD
    
=======


>>>>>>> 213f6c50
    @classmethod
    def expect_column_values_to_be_in_set(cls, expectation, styling=None, include_column_name=True):
        params = substitute_none_for_missing(
            expectation["kwargs"],
            ["column", "value_set", "mostly", "parse_strings_as_datetimes"]
        )
        
        if params["value_set"] is None or len(params["value_set"]) == 0:
            values_string = "[ ]"
        else:
            for i, v in enumerate(params["value_set"]):
                params["v__" + str(i)] = v
            
            values_string = " ".join(
                ["$v__" + str(i) for i, v in enumerate(params["value_set"])]
            )
            
        template_str = "values must belong to this set: " + values_string
        
        if params["mostly"] is not None:
            params["mostly_pct"] = "%.1f" % (params["mostly"] * 100,)
            template_str += ", at least $mostly_pct % of the time."
        else:
            template_str += "."
        
        if params.get("parse_strings_as_datetimes"):
            template_str += " Values should be parsed as datetimes."
        
        if include_column_name:
            template_str = "$column " + template_str
        
        return [{
            "content_block_type": "string_template",
            "string_template": {
                "template": template_str,
                "params": params,
                "styling": styling,
            }
        }]
    
    @classmethod
    def expect_column_values_to_not_be_in_set(cls, expectation, styling=None, include_column_name=True):
        params = substitute_none_for_missing(
            expectation["kwargs"],
            ["column", "value_set", "mostly", "parse_strings_as_datetimes"]
        )
        
        if params["value_set"] is None or len(params["value_set"]) == 0:
            values_string = "[ ]"
        else:
            for i, v in enumerate(params["value_set"]):
                params["v__" + str(i)] = v
            
            values_string = " ".join(
                ["$v__" + str(i) for i, v in enumerate(params["value_set"])]
            )
            
        template_str = "values must not belong to this set: " + values_string
    
        if params["mostly"] is not None:
            params["mostly_pct"] = "%.1f" % (params["mostly"] * 100,)
            template_str += ", at least $mostly_pct % of the time."
        else:
            template_str += "."
        
        if params.get("parse_strings_as_datetimes"):
            template_str += " Values should be parsed as datetimes."
        
        if include_column_name:
            template_str = "$column"
        
        return [{
            "content_block_type": "string_template",
            "string_template": {
                "template": template_str,
                "params": params,
                "styling": styling,
            }
        }]
    
    @classmethod
    def expect_column_proportion_of_unique_values_to_be_between(cls, expectation, styling=None,
                                                                include_column_name=True):
        params = substitute_none_for_missing(
            expectation["kwargs"],
            ["column", "min_value", "max_value"],
        )
        
        if params["min_value"] is None and params["max_value"] is None:
            template_str = "may have any percentage of unique values."
        else:
            if params["min_value"] is None:
                template_str = "must have no more than $max_value% unique values."
            elif params["max_value"] is None:
                template_str = "must have at least $min_value% unique values."
            else:
                template_str = "must have between $min_value and $max_value% unique values."
        
        if include_column_name:
            template_str = "$column " + template_str
        
        return [{
            "content_block_type": "string_template",
            "string_template": {
                "template": template_str,
                "params": params,
                "styling": styling,
            }
        }]
    
    # TODO: test parse_strings_as_datetimes
    @classmethod
    def expect_column_values_to_be_increasing(cls, expectation, styling=None, include_column_name=True):
        params = substitute_none_for_missing(
            expectation["kwargs"],
            ["column", "strictly", "mostly", "parse_strings_as_datetimes"]
        )
        
        if params.get("strictly"):
            template_str = "values must be strictly greater than previous values"
        else:
            template_str = "values must be greater than or equal to previous values"
            
        if params["mostly"] is not None:
            params["mostly_pct"] = "%.1f" % (params["mostly"] * 100,)
            template_str += ", at least $mostly_pct % of the time."
        else:
            template_str += "."
        
        if params.get("parse_strings_as_datetimes"):
            template_str += " Values should be parsed as datetimes."
        
        if include_column_name:
            template_str = "$column " + template_str
        
        return [{
            "content_block_type": "string_template",
            "string_template": {
                "template": template_str,
                "params": params,
                "styling": styling,
            }
        }]
    
    # TODO: test parse_strings_as_datetimes
    @classmethod
    def expect_column_values_to_be_decreasing(cls, expectation, styling=None, include_column_name=True):
        params = substitute_none_for_missing(
            expectation["kwargs"],
            ["column", "strictly", "mostly", "parse_strings_as_datetimes"]
        )
        
        if params.get("strictly"):
            template_str = "values must be strictly less than previous values"
        else:
            template_str = "values must be less than or equal to previous values"
    
        if params["mostly"] is not None:
            params["mostly_pct"] = "%.1f" % (params["mostly"] * 100,)
            template_str += ", at least $mostly_pct % of the time."
        else:
            template_str += "."
        
        if params.get("parse_strings_as_datetimes"):
            template_str += " Values should be parsed as datetimes."
        
        if include_column_name:
            template_str = "$column " + template_str
        
        return [{
            "content_block_type": "string_template",
            "string_template": {
                "template": template_str,
                "params": params,
                "styling": styling,
            }
        }]
    
    @classmethod
    def expect_column_value_lengths_to_be_between(cls, expectation, styling=None, include_column_name=True):
        params = substitute_none_for_missing(
            expectation["kwargs"],
            ["column", "min_value", "max_value", "mostly"],
        )
        
        if (params["min_value"] is None) and (params["max_value"] is None):
            template_str = "values may have any length."
        else:
            if params["mostly"] is not None:
                params["mostly_pct"] = "%.1f" % (params["mostly"]*100,)
                if params["min_value"] is not None and params["max_value"] is not None:
                    template_str = "values must be between $min_value and $max_value characters long, at least $mostly_pct % of the time."
                
                elif params["min_value"] is None:
                    template_str = "values must be less than $max_value characters long, at least $mostly_pct % of the time."
                
                elif params["max_value"] is None:
                    template_str = "values must be more than $min_value characters long, at least $mostly_pct % of the time."
            else:
                if params["min_value"] is not None and params["max_value"] is not None:
                    template_str = "values must always be between $min_value and $max_value characters long."
                
                elif params["min_value"] is None:
                    template_str = "values must always be less than $max_value characters long."
                
                elif params["max_value"] is None:
                    template_str = "values must always be more than $min_value characters long."
        
        if include_column_name:
            template_str = "$column " + template_str
        
        return [{
            "content_block_type": "string_template",
            "string_template": {
                "template": template_str,
                "params": params,
                "styling": styling,
            }
        }]
    
    @classmethod
    def expect_column_value_lengths_to_equal(cls, expectation, styling=None, include_column_name=True):
        params = substitute_none_for_missing(
            expectation["kwargs"],
            ["column", "value", "mostly"]
        )
        
        if params.get("value") is None:
            template_str = "values may have any length."
        else:
            template_str = "values must be $value characters long"
            if params["mostly"] is not None:
                params["mostly_pct"] = "%.1f" % (params["mostly"] * 100,)
                template_str += ", at least $mostly_pct % of the time."
            else:
                template_str += "."
        
        if include_column_name:
            template_str = "$column " + template_str
        
        return [{
            "content_block_type": "string_template",
            "string_template": {
                "template": template_str,
                "params": params,
                "styling": styling,
            }
        }]
    
    @classmethod
    def expect_column_values_to_match_regex(cls, expectation, styling=None, include_column_name=True):
        params = substitute_none_for_missing(
            expectation["kwargs"],
            ["column", "regex", "mostly"]
        )
        
        if not params.get("regex"):
            template_str = "values must match a regular expression but none was specified."
        else:
            template_str = "values must match this regular expression: $regex"
            if params["mostly"] is not None:
                params["mostly_pct"] = "%.1f" % (params["mostly"] * 100,)
                template_str += ", at least $mostly_pct % of the time."
            else:
                template_str += "."
        
        if include_column_name:
            template_str = "$column " + template_str
        
        return [{
            "content_block_type": "string_template",
            "string_template": {
                "template": template_str,
                "params": params,
                "styling": styling,
            }
        }]
    
    @classmethod
    def expect_column_values_to_not_match_regex(cls, expectation, styling=None, include_column_name=True):
        params = substitute_none_for_missing(
            expectation["kwargs"],
            ["column", "regex", "mostly"],
        )
        
        if not params.get("regex"):
            template_str = "values must not match a regular expression but none was specified."
        else:
            if params["mostly"] is not None:
                params["mostly_pct"] = "%.1f" % (params["mostly"] * 100,)
                if include_column_name:
                    template_str = "$column values must not match this regular expression: $regex, at least $mostly_pct % of the time."
                else:
                    template_str = "values must not match this regular expression: $regex, at least $mostly_pct % of the time."
            else:
                if include_column_name:
                    template_str = "$column values must not match this regular expression: $regex."
                else:
                    template_str = "values must not match this regular expression: $regex."
        
        return [{
            "content_block_type": "string_template",
            "string_template": {
                "template": template_str,
                "params": params,
                "styling": styling,
            }
        }]
    
    @classmethod
    def expect_column_values_to_match_regex_list(cls, expectation, styling=None, include_column_name=True):
        params = substitute_none_for_missing(
            expectation["kwargs"],
            ["column", "regex_list", "mostly", "match_on"],
        )
        
        if not params.get("regex_list") or len(params.get("regex_list")) == 0:
            values_string = "[ ]"
        else:
            for i, v in enumerate(params["regex_list"]):
                params["v__" + str(i)] = v
            values_string = " ".join(
                ["$v__" + str(i) for i, v in enumerate(params["regex_list"])]
            )
            
        if params.get("match_on") == "all":
            template_str = "values must match all of the following regular expressions: " + values_string
        else:
            template_str = "values must match any of the following regular expressions: " + values_string
            
        if params["mostly"] is not None:
            params["mostly_pct"] = "%.1f" % (params["mostly"] * 100,)
            template_str += ", at least $mostly_pct % of the time."
        else:
            template_str += "."
        
        if include_column_name:
            template_str = "$column " + template_str
        
        return [{
            "content_block_type": "string_template",
            "string_template": {
                "template": template_str,
                "params": params,
                "styling": styling,
            }
        }]
    
    @classmethod
    def expect_column_values_to_not_match_regex_list(cls, expectation, styling=None, include_column_name=True):
        params = substitute_none_for_missing(
            expectation["kwargs"],
            ["column", "regex_list", "mostly"],
        )
        
        if not params.get("regex_list") or len(params.get("regex_list")) == 0:
            values_string = "[ ]"
        else:
            for i, v in enumerate(params["regex_list"]):
                params["v__" + str(i)] = v
            values_string = " ".join(
                ["$v__" + str(i) for i, v in enumerate(params["regex_list"])]
            )
            
        template_str = "values must not match any of the following regular expressions: " + values_string
        
        if params["mostly"] is not None:
            params["mostly_pct"] = "%.1f" % (params["mostly"] * 100,)
            template_str += ", at least $mostly_pct % of the time."
        else:
            template_str += "."
        
        if include_column_name:
            template_str = "$column " + template_str
        
        return [{
            "content_block_type": "string_template",
            "string_template": {
                "template": template_str,
                "params": params,
                "styling": styling,
            }
        }]
    
    @classmethod
    def expect_column_values_to_match_strftime_format(cls, expectation, styling=None, include_column_name=True):
        params = substitute_none_for_missing(
            expectation["kwargs"],
            ["column", "strftime_format", "mostly"],
        )
        
        if not params.get("strftime_format"):
            template_str = "values must match a strftime format but none was specified."
        else:
            template_str = "values must match the following strftime format: $strftime_format"
            if params["mostly"] is not None:
                params["mostly_pct"] = "%.1f" % (params["mostly"] * 100,)
                template_str += ", at least $mostly_pct % of the time."
            else:
                template_str += "."
        
        if include_column_name:
            template_str = "$column " + template_str
        
        return [{
            "content_block_type": "string_template",
            "string_template": {
                "template": template_str,
                "params": params,
                "styling": styling,
            }
        }]
    
    @classmethod
    def expect_column_values_to_be_dateutil_parseable(cls, expectation, styling=None, include_column_name=True):
        params = substitute_none_for_missing(
            expectation["kwargs"],
            ["column", "mostly"],
        )
        
        template_str = "values must be parseable by dateutil"
        
        if params["mostly"] is not None:
            params["mostly_pct"] = "%.1f" % (params["mostly"] * 100,)
            template_str += ", at least $mostly_pct % of the time."
        else:
            template_str += "."
        
        if include_column_name:
            template_str = "$column " + template_str
        
        return [{
            "content_block_type": "string_template",
            "string_template": {
                "template": template_str,
                "params": params,
                "styling": styling,
            }
        }]
    
    @classmethod
    def expect_column_values_to_be_json_parseable(cls, expectation, styling=None, include_column_name=True):
        params = substitute_none_for_missing(
            expectation["kwargs"],
            ["column", "mostly"],
        )
        
        template_str = "values must be parseable as JSON"
    
        if params["mostly"] is not None:
            params["mostly_pct"] = "%.1f" % (params["mostly"] * 100,)
            template_str += ", at least $mostly_pct % of the time."
        else:
            template_str += "."
        
        if include_column_name:
            template_str = "$column " + template_str
        
        return [{
            "content_block_type": "string_template",
            "string_template": {
                "template": template_str,
                "params": params,
                "styling": styling,
            }
        }]
    
    @classmethod
    def expect_column_values_to_match_json_schema(cls, expectation, styling=None, include_column_name=True):
        params = substitute_none_for_missing(
            expectation["kwargs"],
            ["column", "mostly", "json_schema"],
        )
        
        if not params.get("json_schema"):
            template_str = "values must match a JSON Schema but none was specified."
        else:
            params["formatted_json"] = "<pre>" + json.dumps(params.get("json_schema"), indent=4) + "</pre>"
            if params["mostly"] is not None:
                params["mostly_pct"] = "%.1f" % (params["mostly"] * 100,)
                template_str = "values must match the following JSON Schema, at least $mostly_pct % of the time: $formatted_json"
            else:
                template_str = "values must match the following JSON Schema: $formatted_json"
        
        if include_column_name:
            template_str = "$column " + template_str
        
        return [{
            "content_block_type": "string_template",
            "string_template": {
                "template": template_str,
                "params": params,
                "styling": {
                    "params":
                        {
                            "formatted_json": {
                                "classes": []
                            }
                        }
                },
            }
        }]
    
    @classmethod
    def expect_column_distinct_values_to_contain_set(cls, expectation, styling=None, include_column_name=True):
        params = substitute_none_for_missing(
            expectation["kwargs"],
            ["column", "value_set", "parse_strings_as_datetimes"]
        )
        
        if params["value_set"] is None or len(params["value_set"]) == 0:
            values_string = "[ ]"
        else:
            for i, v in enumerate(params["value_set"]):
                params["v__" + str(i)] = v
            
            values_string = " ".join(
                ["$v__" + str(i) for i, v in enumerate(params["value_set"])]
            )
            
        template_str = "distinct values must contain this set: " + values_string + "."
        
        if params.get("parse_strings_as_datetimes"):
            template_str += " Values should be parsed as datetimes."
        
        if include_column_name:
            template_str = "$column " + template_str
        
        return [{
            "content_block_type": "string_template",
            "string_template": {
                "template": template_str,
                "params": params,
                "styling": styling,
            }
        }]
    
    @classmethod
    def expect_column_distinct_values_to_equal_set(cls, expectation, styling=None, include_column_name=True):
        params = substitute_none_for_missing(
            expectation["kwargs"],
            ["column", "value_set", "parse_strings_as_datetimes"]
        )
        
        if params["value_set"] is None or len(params["value_set"]) == 0:
            values_string = "[ ]"
        else:
            for i, v in enumerate(params["value_set"]):
                params["v__" + str(i)] = v
            
            values_string = " ".join(
                ["$v__" + str(i) for i, v in enumerate(params["value_set"])]
            )
            
        template_str = "distinct values must match this set: " + values_string + "."
        
        if params.get("parse_strings_as_datetimes"):
            template_str += " Values should be parsed as datetimes."
        
        if include_column_name:
            template_str = "$column " + template_str
        
        return [{
            "content_block_type": "string_template",
            "string_template": {
                "template": template_str,
                "params": params,
                "styling": styling,
            }
        }]
    
    @classmethod
    def expect_column_mean_to_be_between(cls, expectation, styling=None, include_column_name=True):
        params = substitute_none_for_missing(
            expectation["kwargs"],
            ["column", "min_value", "max_value"]
        )
        
        if (params["min_value"] is None) and (params["max_value"] is None):
            template_str = "mean may have any numerical value."
        else:
            if params["min_value"] is not None and params["max_value"] is not None:
                template_str = "mean must be between $min_value and $max_value."
            elif params["min_value"] is None:
                template_str = "mean must be less than $max_value."
            elif params["max_value"] is None:
                template_str = "mean must be more than $min_value."
        
        if include_column_name:
            template_str = "$column " + template_str
        
        return [{
            "content_block_type": "string_template",
            "string_template": {
                "template": template_str,
                "params": params,
                "styling": styling,
            }
        }]

    @classmethod
    def expect_column_median_to_be_between(cls, expectation, styling=None, include_column_name=True):
        params = substitute_none_for_missing(
            expectation["kwargs"],
            ["column", "min_value", "max_value"]
        )
    
        if (params["min_value"] is None) and (params["max_value"] is None):
            template_str = "median may have any numerical value."
        else:
            if params["min_value"] is not None and params["max_value"] is not None:
                template_str = "median must be between $min_value and $max_value."
            elif params["min_value"] is None:
                template_str = "median must be less than $max_value."
            elif params["max_value"] is None:
                template_str = "median must be more than $min_value."
    
        if include_column_name:
            template_str = "$column " + template_str
    
        return [{
            "content_block_type": "string_template",
            "string_template": {
                "template": template_str,
                "params": params,
                "styling": styling,
            }
        }]
        
    @classmethod
    def expect_column_stdev_to_be_between(cls, expectation, styling=None, include_column_name=True):
        params = substitute_none_for_missing(
            expectation["kwargs"],
            ["column", "min_value", "max_value"]
        )
    
        if (params["min_value"] is None) and (params["max_value"] is None):
            template_str = "standard deviation may have any numerical value."
        else:
            if params["min_value"] is not None and params["max_value"] is not None:
                template_str = "standard deviation must be between $min_value and $max_value."
            elif params["min_value"] is None:
                template_str = "standard deviation must be less than $max_value."
            elif params["max_value"] is None:
                template_str = "standard deviation must be more than $min_value."
    
        if include_column_name:
            template_str = "$column " + template_str
    
        return [{
            "content_block_type": "string_template",
            "string_template": {
                "template": template_str,
                "params": params,
                "styling": styling,
            }
        }]
        
    @classmethod
    def expect_column_max_to_be_between(cls, expectation, styling=None, include_column_name=True):
        params = substitute_none_for_missing(
            expectation["kwargs"],
            ["column", "min_value", "max_value", "parse_strings_as_datetimes"]
        )
    
        if (params["min_value"] is None) and (params["max_value"] is None):
            template_str = "maximum value may have any numerical value."
        else:
            if params["min_value"] is not None and params["max_value"] is not None:
                template_str = "maximum value must be between $min_value and $max_value."
            elif params["min_value"] is None:
                template_str = "maximum value must be less than $max_value."
            elif params["max_value"] is None:
                template_str = "maximum value must be more than $min_value."
    
        if params.get("parse_strings_as_datetimes"):
            template_str += " Values should be parsed as datetimes."
    
        if include_column_name:
            template_str = "$column " + template_str
    
        return [{
            "content_block_type": "string_template",
            "string_template": {
                "template": template_str,
                "params": params,
                "styling": styling,
            }
        }]
    
    @classmethod
    def expect_column_min_to_be_between(cls, expectation, styling=None, include_column_name=True):
        params = substitute_none_for_missing(
            expectation["kwargs"],
            ["column", "min_value", "max_value", "parse_strings_as_datetimes"]
        )
        
        if (params["min_value"] is None) and (params["max_value"] is None):
            template_str = "minimum value may have any numerical value."
        else:
            if params["min_value"] is not None and params["max_value"] is not None:
                template_str = "minimum value must be between $min_value and $max_value."
            elif params["min_value"] is None:
                template_str = "minimum value must be less than $max_value."
            elif params["max_value"] is None:
                template_str = "minimum value must be more than $min_value."
        
        if params.get("parse_strings_as_datetimes"):
            template_str += " Values should be parsed as datetimes."
        
        if include_column_name:
            template_str = "$column " + template_str
        
        return [{
            "content_block_type": "string_template",
            "string_template": {
                "template": template_str,
                "params": params,
                "styling": styling,
            }
        }]
    
    @classmethod
    def expect_column_sum_to_be_between(cls, expectation, styling=None, include_column_name=True):
        params = substitute_none_for_missing(
            expectation["kwargs"],
            ["column", "min_value", "max_value"]
        )
        
        if (params["min_value"] is None) and (params["max_value"] is None):
            template_str = "sum may have any numerical value."
        else:
            if params["min_value"] is not None and params["max_value"] is not None:
                template_str = "sum must be between $min_value and $max_value."
            elif params["min_value"] is None:
                template_str = "sum must be less than $max_value."
            elif params["max_value"] is None:
                template_str = "sum must be more than $min_value."
        
        if include_column_name:
            template_str = "$column " + template_str
        
        return [{
            "content_block_type": "string_template",
            "string_template": {
                "template": template_str,
                "params": params,
                "styling": styling,
            }
        }]
    
    @classmethod
    def expect_column_most_common_value_to_be_in_set(cls, expectation, styling=None, include_column_name=True):
        params = substitute_none_for_missing(
            expectation["kwargs"],
            ["column", "value_set", "ties_okay"]
        )
        
        if params["value_set"] is None or len(params["value_set"]) == 0:
            values_string = "[ ]"
        else:
            for i, v in enumerate(params["value_set"]):
                params["v__" + str(i)] = v
            
            values_string = " ".join(
                ["$v__" + str(i) for i, v in enumerate(params["value_set"])]
            )
            
        template_str = "most common value must belong to this set: " + values_string + "."
        
        if params.get("ties_okay"):
            template_str += " Values outside this set that are as common (but not more common) are allowed."
        
        if include_column_name:
            template_str = "$column " + template_str
        
        return [{
            "content_block_type": "string_template",
            "string_template": {
                "template": template_str,
                "params": params,
                "styling": styling,
            }
        }]
    
    @classmethod
    def expect_column_kl_divergence_to_be_less_than(cls, expectation, styling=None, include_column_name=True):
        params = substitute_none_for_missing(
            expectation["kwargs"],
            ["column", "partition_object", "threshold"]
        )

        styling.update({
            "params": {
                "sparklines_histogram": {
                    "styles": {
                        "font-family": "serif !important"
                    }
                }
            }
        })
        
        if not params.get("partition_object"):
            template_str = "Kullback-Leibler (KL) divergence with respect to a given distribution must be lower than a \
                provided threshold but no distribution was specified."
        else:
            params["sparklines_histogram"]= cls.sparkline(params.get("partition_object")["weights"])[0]
            template_str = "Kullback-Leibler (KL) divergence with respect to the following distribution must be " \
                           "lower than $threshold: $sparklines_histogram"

        if include_column_name:
            template_str = "$column " + template_str
        
        return [{
            "content_block_type": "string_template",
            "string_template": {
                "template": template_str,
                "params": params,
                "styling": styling,
            }
        }]
    
    @classmethod
    def expect_column_values_to_be_unique(cls, expectation, styling=None, include_column_name=True):
        params = substitute_none_for_missing(
            expectation["kwargs"],
            ["column", ],
        )
        
        if include_column_name:
            template_str = "$column values must be unique."
        else:
            template_str = "values must be unique."
        
        return [{
            "content_block_type": "string_template",
            "string_template": {
                "template": template_str,
                "params": params,
                "styling": styling,
            }
        }]


class PrescriptiveEvrTableContentBlockRenderer(PrescriptiveStringRenderer):
    _content_block_type = "table"

    _default_element_styling = {
        "default": {
            "classes": ["badge", "badge-secondary"]
        },
        "params": {
            "column": {
                "classes": ["badge", "badge-primary"]
            }
        }
    }
    
    _default_content_block_styling = {
        "body": {
            "classes": ["table"],
        },
        "classes": ["m-3", "table-responsive"],
    }

    @classmethod
    def _get_status_icon(cls, evr):
        if evr["success"]:
            return {
                "content_block_type": "string_template",
                "string_template": {
                    "template": "$icon",
                    "params": {"icon": ""},
                    "styling": {
                        "params": {
                            "icon": {
                                "classes": ["fas", "fa-check-circle", "text-success"],
                                "tag": "i"
                            }
                        }
                    }
                }
            }
        else:
            return {
                "content_block_type": "string_template",
                "string_template": {
                    "template": "$icon",
                    "params": {"icon": ""},
                    "styling": {
                        "params": {
                            "icon": {
                                "tag": "i",
                                "classes": ["fas", "fa-times", "text-danger"]
                            }
                        }
                    }
                }
            }

    @classmethod
    def _get_exception_table(cls, evr):
        result = evr["result"]
        if not result.get("partial_unexpected_list") and not result.get("partial_unexpected_counts"):
            return None
        
        table_rows = []
        
        if result.get("partial_unexpected_counts"):
            header_row = ["Unexpected Value", "Count"]
            for unexpected_count in result.get("partial_unexpected_counts"):
                if unexpected_count.get("value"):
                    table_rows.append([unexpected_count.get("value"), unexpected_count.get("count")])
                else:
                    table_rows.append(["null", unexpected_count.get("count")])
        else:
            header_row = ["Unexpected Value"]
            for unexpected_value in result.get("partial_unexpected_list"):
                if unexpected_value.get("value"):
                    table_rows.append([unexpected_value])
                else:
                    table_rows.append(["null"])
                    
        exception_table_content_block = {
            "content_block_type": "table",
            "table": table_rows,
            "header_row": header_row,
            "styling": {
                "body": {
                    "classes": ["table-bordered", "table-sm", "mt-3"]
                }
            }
        }
        
        return exception_table_content_block

    @classmethod
    def _get_exception_statement(cls, evr):
        success = evr["success"]
        result = evr["result"]
        
        if success or not result.get("unexpected_count"):
            return None
        else:
            unexpected_count = result["unexpected_count"]
            unexpected_percent = "%.2f%%" % (result["unexpected_percent"] * 100.0)
            element_count = result["element_count"]
            
            template_str = "\n\n$unexpected_count exceptions found. $unexpected_percent of $element_count total rows."
            
            return {
                "content_block_type": "string_template",
                "string_template": {
                    "template": template_str,
                    "params": {
                        "unexpected_count": unexpected_count,
                        "unexpected_percent": unexpected_percent,
                        "element_count": element_count
                    },
                    "tag": "strong",
                    "styling": {
                        "classes": ["text-danger"]
                    }
                }
            }

    @classmethod
    def _get_observed_value(cls, evr):
        result = evr["result"]
        expectation_type = evr["expectation_config"]["expectation_type"]

        if result.get("observed_value"):
            return result.get("observed_value")
        elif expectation_type == "expect_column_values_to_be_null":
            element_count = result["element_count"]
            unexpected_count = result["unexpected_count"]
            null_count = element_count - unexpected_count
            return "{null_count} null".format(null_count=null_count)
        elif expectation_type == "expect_column_values_to_not_be_null":
            null_count = result["unexpected_count"]
            return "{null_count} null".format(null_count=null_count)
        else:
            return "--"

    @classmethod
    def generate_expectation_row(cls, expectation_type):
        prescriptive_string_fn = getattr(PrescriptiveStringRenderer, expectation_type, None)
        if prescriptive_string_fn is None:
            prescriptive_string_fn = getattr(PrescriptiveStringRenderer, "_missing_content_block_fn")
        
        def row_generator_fn(evr, styling=None, include_column_name=True):
            expectation = evr["expectation_config"]
            prescriptive_string_obj = prescriptive_string_fn(expectation, styling, include_column_name)
            
            status_cell = [cls._get_status_icon(evr)]
            exception_statement = cls._get_exception_statement(evr)
            exception_table = cls._get_exception_table(evr)
            expectation_cell = prescriptive_string_obj
            observed_value = [str(cls._get_observed_value(evr))]

            if exception_statement or exception_table:
                prescriptive_string_obj.append(exception_statement)
                prescriptive_string_obj.append(exception_table)
                return [status_cell + [expectation_cell] + observed_value]
            
            return [status_cell + expectation_cell + observed_value]
        
        return row_generator_fn


class PrescriptiveBulletListContentBlockRenderer(PrescriptiveStringRenderer):
    _content_block_type = "bullet_list"

    _default_element_styling = {
        "default": {
            "classes": ["badge", "badge-secondary"]
        },
        "params": {
            "column": {
                "classes": ["badge", "badge-primary"]
            }
        }
    }
<|MERGE_RESOLUTION|>--- conflicted
+++ resolved
@@ -470,21 +470,6 @@
             expectation["kwargs"],
             ["column", "type_list", "mostly"],
         )
-<<<<<<< HEAD
-        
-        for i, v in enumerate(params["type_list"]):
-            params["v__" + str(i)] = v
-        values_string = " ".join(
-            ["$v__" + str(i) for i, v in enumerate(params["type_list"])]
-        )
-
-        if params["mostly"] is not None:
-            params["mostly_pct"] = "%.1f" % (params["mostly"] * 100,)
-            
-            if include_column_name:
-                # NOTE: Localization will be tricky for this template_str.
-                template_str = "$column value types must belong to this set: " + values_string + ", at least $mostly_pct % of the time."
-=======
         if params["type_list"] is not None:    
             for i, v in enumerate(params["type_list"]):
                 params["v__"+str(i)] = v
@@ -501,7 +486,6 @@
                 else:
                     # NOTE: Localization will be tricky for this template_str.
                     template_str = "value types must belong to this set: " + values_string + ", at least $mostly_pct % of the time."
->>>>>>> 213f6c50
             else:
                 if include_column_name:
                     # NOTE: Localization will be tricky for this template_str.
@@ -511,34 +495,20 @@
                     template_str = "value types must belong to this set: "+values_string+"."
         else:
             if include_column_name:
-<<<<<<< HEAD
                 # NOTE: Localization will be tricky for this template_str.
-                template_str = "$column value types must belong to this set: " + values_string + "."
-            else:
-                # NOTE: Localization will be tricky for this template_str.
-                template_str = "value types must belong to this set: " + values_string + "."
-        
-=======
-                    # NOTE: Localization will be tricky for this template_str.
-                    template_str = "$column value types must belong to a set which has not yet been defined"
+                template_str = "$column value types must belong to a set which has not yet been defined"
             else:
                 template_str = "value types must belong to a set which has not yet been defined"
 
->>>>>>> 213f6c50
-        return [{
-            "content_block_type": "string_template",
-            "string_template": {
-                "template": template_str,
-                "params": params,
-                "styling": styling,
-            }
-        }]
-<<<<<<< HEAD
-    
-=======
-
-
->>>>>>> 213f6c50
+        return [{
+            "content_block_type": "string_template",
+            "string_template": {
+                "template": template_str,
+                "params": params,
+                "styling": styling,
+            }
+        }]
+
     @classmethod
     def expect_column_values_to_be_in_set(cls, expectation, styling=None, include_column_name=True):
         params = substitute_none_for_missing(
