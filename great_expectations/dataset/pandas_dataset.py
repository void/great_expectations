import pandas as pd
import numpy as np
from scipy import stats
import re
from dateutil.parser import parse
from datetime import datetime
import json
from functools import wraps


from .base import DataSet
from .util import is_valid_partition_object, remove_empty_intervals

class MetaPandasDataSet(DataSet):

    def __init__(self, *args, **kwargs):
        super(MetaPandasDataSet, self).__init__(*args, **kwargs)

    @classmethod
    def column_map_expectation(cls, func):

        @cls.expectation
        @wraps(func)
        def inner_wrapper(self, column, mostly=None, output_format=None, *args, **kwargs):

            if output_format == None:
                output_format = self.default_expectation_args["output_format"]

            series = self[column]
            null_indexes = series.isnull()

            nonnull_values = series[null_indexes==False]
            nonnull_count = (null_indexes==False).sum()

            successful_indexes = func(self, nonnull_values, *args, **kwargs)
            success_count = successful_indexes.sum()

            exception_list = list(series[(successful_indexes==False)&(null_indexes==False)])
            exception_index_list = list(series[(successful_indexes==False)&(null_indexes==False)].index)

            if nonnull_count > 0:
                percent_success = float(success_count)/nonnull_count

                if mostly:
                    success = percent_success >= mostly

                else:
                    success = len(exception_list) == 0

            else:
                success = True
                percent_success = None

            # print nonnull_count, success_count, percent_success, success

            if output_format=="BOOLEAN_ONLY":
                return_obj = success

            elif output_format=="BASIC":
                return_obj = {
                    "success" : success,
                    "exception_list" : exception_list,
                    "exception_index_list": exception_index_list,
                }

            elif output_format=="SUMMARY":
                element_count = int(len(series))
                missing_count = int(null_indexes.sum())
                exception_count = len(exception_list)

                exception_value_series = pd.Series(exception_list).value_counts()
                exception_counts = dict(zip(
                    list(exception_value_series.index),
                    list(exception_value_series.values),
                ))

                if element_count > 0:
                    missing_percent = float(missing_count) / element_count

                    if nonnull_count > 0:
                        exception_percent = float(exception_count) / element_count
                        exception_percent_nonmissing = float(exception_count) / nonnull_count

                else:
                    missing_percent = None
                    nonmissing_count = None
                    exception_percent = None
                    exception_percent_nonmissing = None


                return_obj = {
                    "success" : success,
                    "exception_list" : exception_list,
                    "exception_index_list": exception_index_list,
                    "summary_obj" : {
                        "element_count" : element_count,
                        "missing_count" : missing_count,
                        "missing_percent" : missing_percent,
                        "exception_count" : exception_count,
                        "exception_percent": exception_percent,
                        "exception_percent_nonmissing": exception_percent_nonmissing,
                        "exception_counts": exception_counts,
                    }
                }

            else:
                print ("Warning: Unknown output_format %s. Defaulting to BASIC." % (output_format,))
                return_obj = {
                    "success" : success,
                    "exception_list" : exception_list,
                }

            return return_obj

        inner_wrapper.__name__ = func.__name__
        inner_wrapper.__doc__ = func.__doc__
        return inner_wrapper


    @classmethod
    def column_aggregate_expectation(cls, func):

        @cls.expectation
        @wraps(func)
        def inner_wrapper(self, column, output_format=None, *args, **kwargs):

            series = self[column]
            null_indexes = series.isnull()

            nonnull_values = series[null_indexes==False]
            nonnull_count = (null_indexes==False).sum()

            result_obj = func(self, nonnull_values, *args, **kwargs)

            #!!! This would be the right place to validate result_obj
            #!!! It should contain:
            #!!!    success: bool
            #!!!    true_value: int or float
            #!!!    summary_obj: json-serializable dict

            if output_format == "BASIC":
                return_obj = {
                    "success" : bool(result_obj["success"]),
                    "true_value" : result_obj["true_value"],
                }

            elif output_format == "SUMMARY":
                return_obj = {
                    "success" : bool(result_obj["success"]),
                    "true_value" : result_obj["true_value"],
                    "summary_obj" : result_obj["summary_obj"]
                }

            elif output_format=="BOOLEAN_ONLY":
                return_obj = bool(result_obj["success"])

            else:
                print ("Warning: Unknown output_format %s. Defaulting to BASIC." % (output_format,))
                return_obj = {
                    "success" : bool(result_obj["success"]),
                    "true_value" : result_obj["true_value"],
                }

            return return_obj

        return inner_wrapper

class PandasDataSet(MetaPandasDataSet, pd.DataFrame):

    def __init__(self, *args, **kwargs):
        super(PandasDataSet, self).__init__(*args, **kwargs)

    ### Expectation methods ###

    @DataSet.old_column_expectation
    def expect_column_to_exist(self, column, suppress_exceptions=False):

        if suppress_exceptions:
            column in self
        else:
            return {
                "success" : column in self
            }


    @DataSet.old_expectation
    def expect_table_row_count_to_be_between(self, min_value, max_value,suppress_exceptions=False):

        outcome = False
        if self.shape[0] >= min_value and self.shape[0] <= max_value:
            outcome = True

        if suppress_exceptions:
            exceptions = None
        else:
            exceptions = self.shape[0]

        return {
            'success':outcome,
            'true_value':exceptions
        }


    @DataSet.old_expectation
    def expect_table_row_count_to_equal(self, value, suppress_exceptions=False):

        outcome = False
        if self.shape[0] == value:
            outcome = True

        if suppress_exceptions:
            exceptions = None
        else:
            exceptions = self.shape[0]

        return {
            'success':outcome,
            'true_value':self.shape[0]
        }


    @MetaPandasDataSet.column_map_expectation
    def expect_column_values_to_be_unique(self, series):
        dupes = set(series[series.duplicated()])
        return series.map(lambda x: x not in dupes)

    #@DataSet.old_column_expectation
    #def expect_column_values_to_be_unique(self, column, mostly=None, suppress_exceptions=False):

    #    not_null = self[column].notnull()
    #    not_null_values = self[not_null][column]
    #    unique_not_null_values = set(not_null_values)

    #    if len(not_null_values) == 0:
    #        # print 'Warning: All values are null'
    #        return {
    #            'success': True,
    #            'exception_list':[]
    #        }

    #    if suppress_exceptions:
    #        exceptions = None
    #    elif list(not_null_values.duplicated()) == []:
    #        # If all values are null .duplicated returns no boolean values
    #        exceptions = None
    #    else:
    #        exceptions = list(not_null_values[not_null_values.duplicated()])

    #    if mostly:
    #        percent_unique = 1 - float(len(unique_not_null_values))/len(not_null_values)
    #        return {
    #            'success' : (percent_unique >= mostly),
    #            'exception_list' : exceptions
    #        }
    #    else:
    #        return {
    #            'success' : (len(unique_not_null_values) == len(not_null_values)),
    #            'exception_list' : exceptions
    #        }

    @MetaPandasDataSet.column_map_expectation
    def expect_column_values_to_not_be_null(self, series):
        return series.notnull()
        # def is_not_null(val):
        #     #!!! This depends on the definition of null. Should we include np.nan in the definition of null?
        #     #TODO Should this functionality be included/excluded from expect_column_values_to_be_of_type?
        #     if val == None:
        #         return True
        #     else:
        #         return False

        # return series.map(is_not_null)

    #@DataSet.old_column_expectation
    #def expect_column_values_to_not_be_null(self, column, mostly=None, suppress_exceptions=False):

    #    not_null = self[column].notnull()
    #    null_count = (not_null==False).sum()

    #    if suppress_exceptions:
    #        exceptions = None
    #    else:
    #        exceptions = [None for i in range(null_count)]

    #    if mostly:
    #        percent_not_null = 1 - float(null_count)/len(self[column])
    #        return {
    #            'success' : (percent_not_null >= mostly),
    #            'exception_list' : exceptions
    #        }
    #    else:
    #        return {
    #            'success' : not_null.all(),
    #            'exception_list' : exceptions
    #        }

    @MetaPandasDataSet.column_map_expectation
    def expect_column_values_to_be_null(self, series):
        return series.isnull()
        #!!! This depends on the definition of null.
        #TODO Include/exclude this functionality from the of_type expectations
        # def is_null(val):
        #     if val == None:
        #         return True
        #     else:
        #         return False

        # return series.map(is_null)

    #@DataSet.old_column_expectation
    #def expect_column_values_to_be_null(self, column, mostly=None, suppress_exceptions=False):

    #    null = self[column].isnull()
    #    not_null = self[column].notnull()
    #    null_values = self[null][column]
    #    not_null_values = self[not_null][column]

    #    if suppress_exceptions:
    #        exceptions = None
    #    else:
    #        exceptions = list(not_null_values)

    #    if mostly:
    #        #Prevent division-by-zero errors
    #        percent_matching = float(null.sum())/len(self[column])
    #        return {
    #            'success':(percent_matching >= mostly),
    #            'exception_list':exceptions
    #        }
    #    else:
    #        return {
    #            'success':null.all(),
    #            'exception_list':exceptions
    #        }


    @MetaPandasDataSet.column_map_expectation
    def expect_column_values_to_be_of_type(self, series, type_, target_datasource="numpy"):

        python_avro_types = {
                "null":type(None),
                "boolean":bool,
                "int":int,
                "long":int,
                "float":float,
                "double":float,
                "bytes":bytes,
                "string":str
                }

        numpy_avro_types = {
                "null":np.nan,
                "boolean":np.bool_,
                "int":np.int64,
                "long":np.longdouble,
                "float":np.float_,
                "double":np.longdouble,
                "bytes":np.bytes_,
                "string":np.string_
                }

        datasource = {"python":python_avro_types, "numpy":numpy_avro_types}

        target_type = datasource[target_datasource][type_]
        result = series.map(lambda x: type(x) == target_type)

        return result

    @MetaPandasDataSet.column_map_expectation
    def expect_column_values_to_be_in_type_list(self, series, type_list, target_datasource="numpy"):

        python_avro_types = {
                "null":type(None),
                "boolean":bool,
                "int":int,
                "long":int,
                "float":float,
                "double":float,
                "bytes":bytes,
                "string":str
                }

        numpy_avro_types = {
                "null":np.nan,
                "boolean":np.bool_,
                "int":np.int64,
                "long":np.longdouble,
                "float":np.float_,
                "double":np.longdouble,
                "bytes":np.bytes_,
                "string":np.string_
                }

        datasource = {"python":python_avro_types, "numpy":numpy_avro_types}

        target_type_list = [datasource[target_datasource][t] for t in type_]
        result = series.map(lambda x: type(x) in target_type_list)

        return result


    # @DataSet.old_column_expectation
    # def expect_column_values_to_be_of_type(self, column, type_, target_datasource, mostly=None, suppress_exceptions=False):

    #     python_avro_types = {
    #             "null":type(None),
    #             "boolean":bool,
    #             "int":int,
    #             "long":int,
    #             "float":float,
    #             "double":float,
    #             "bytes":bytes,
    #             "string":str
    #             }

    #     numpy_avro_types = {
    #             "null":np.nan,
    #             "boolean":np.bool_,
    #             "int":np.int64,
    #             "long":np.longdouble,
    #             "float":np.float_,
    #             "double":np.longdouble,
    #             "bytes":np.bytes_,
    #             "string":np.string_
    #             }

    #     datasource = {"python":python_avro_types, "numpy":numpy_avro_types}

    #     user_type = datasource[target_datasource][type_]

    #     not_null = self[column].notnull()
    #     not_null_values = self[not_null][column]
    #     result = not_null_values.map(lambda x: type(x) == user_type)

    #     if suppress_exceptions:
    #         exceptions = None
    #     else:
    #         exceptions = list(not_null_values[~result])

    #     if mostly:
    #         # prevent division by zero error
    #         if len(not_null_values) == 0:
    #             return {
    #                 'success':True,
    #                 'exception_list':exceptions
    #             }

    #         percent_true = float(result.sum())/len(not_null_values)
    #         return {
    #             'success':(percent_true >= mostly),
    #             'exception_list':exceptions
    #         }
    #     else:
    #         return {
    #             'success':result.all(),
    #             'exception_list':exceptions
    #         }


    @MetaPandasDataSet.column_map_expectation
    def expect_column_values_to_be_in_set(self, series, value_set=None):
        return series.map(lambda x: x in value_set)


    #@DataSet.old_column_expectation
    #def expect_column_values_to_be_in_set(self, column, values_set, mostly=None, suppress_exceptions=False):

    #    not_null = self[column].notnull()
    #    not_null_values = self[not_null][column]

    #    #Convert to set, if passed a list
    #    unique_values_set = set(values_set)

    #    unique_values = set(not_null_values.unique())

    #    if len(not_null_values) == 0:
    #        # print 'Warning: All values are null'
    #        return {
    #            'success':True,
    #            'exception_list':[]
    #        }

    #    exceptions_set = list(unique_values - unique_values_set)
    #    exceptions_list = list(not_null_values[not_null_values.map(lambda x: x in exceptions_set)])

    #    if mostly:

    #        percent_in_set = 1 - (float(len(exceptions_list)) / len(not_null_values))
    #        if suppress_exceptions:
    #            return percent_in_set > mostly
    #        else:
    #            return {
    #                "success" : percent_in_set > mostly,
    #                "exception_list" : exceptions_list
    #            }

    #    else:
    #        if suppress_exceptions:
    #            return (len(exceptions_set) == 0)
    #        else:
    #            return {
    #                "success" : (len(exceptions_set) == 0),
    #                "exception_list" : exceptions_list
    #            }

    @MetaPandasDataSet.column_map_expectation
    def expect_column_values_to_not_be_in_set(self, series, value_set=None):
        return series.map(lambda x: x not in value_set)

    #@DataSet.old_column_expectation
    #def expect_column_values_to_not_be_in_set(self, column, values_set, mostly=None, suppress_exceptions=False):

    #    not_null = self[column].notnull()
    #    not_null_values = self[not_null][column]
    #    result = not_null_values.isin(values_set)

    #    if suppress_exceptions:
    #        exceptions = None
    #    else:
    #        exceptions = list(not_null_values[result])

    #    if mostly:
    #        # prevent division by zero
    #        if len(not_null_values) == 0:
    #            return {
    #                'success':True,
    #                'exception_list':exceptions
    #            }

    #        percent_not_in_set = 1 - (float(result.sum())/len(not_null_values))
    #        return {
    #            'success':(percent_not_in_set >= mostly),
    #            'exception_list':exceptions
    #        }

    #    else:
    #        return {
    #            'success':(~result).all(),
    #            'exception_list':exceptions
    #        }

    @MetaPandasDataSet.column_map_expectation
    def expect_column_values_to_be_between(self, series, min_value=None, max_value=None):
        return series.map(
            lambda x: ((min_value <= x) | (min_value == None)) and ((x <= max_value) | (max_value ==None))
        )

    # @DataSet.old_column_expectation
    # def expect_column_values_to_be_between(self, column, min_value, max_value, mostly=None, suppress_exceptions=False):

    #     not_null = self[column].notnull()
    #     not_null_values = self[not_null][column]

    #     def is_between(val):
    #         try:
    #             return val >= min_value and val <= max_value
    #         except:
    #             return False

    #     result = not_null_values.map(is_between)

    #     if suppress_exceptions:
    #         exceptions = None
    #     else:
    #         exceptions = list(not_null_values[result==False])

    #     if mostly:
    #         #Prevent division-by-zero errors
    #         if len(not_null_values) == 0:
    #             return {
    #                 'success':True,
    #                 'exception_list':exceptions
    #             }

    #         percent_true = float(result.sum())/len(not_null_values)
    #         return {
    #             'success':(percent_true >= mostly),
    #             'exception_list':exceptions
    #         }

    #     else:
    #         return {
    #             'success': bool(result.all()),
    #             'exception_list':exceptions
    #         }

    @MetaPandasDataSet.column_map_expectation
    def expect_column_value_lengths_to_be_between(self, series, min_value=None, max_value=None):
        #TODO should the mapping function raise the error or should the decorator?
        def length_is_between(val):

            if min_value != None and max_value != None:
                try:
                    return len(val) >= min_value and len(val) <= max_value
                except:
                    return False

            elif min_value == None and max_value != None:
                return len(val) <= max_value

            elif min_value != None and max_value == None:
                return len(val) >= min_value

            else:
                raise ValueError("Undefined interval: min_value and max_value are both None")

        return series.map(length_is_between)

    @MetaPandasDataSet.column_map_expectation
    def expect_column_value_lengths_to_equal(self, series, value):
        return series.map(lambda x : len(x) == value)

    # @DataSet.old_column_expectation
    # def expect_column_value_lengths_to_be_between(self, column, min_value, max_value, mostly=None, suppress_exceptions=False):

    #     not_null = self[column].notnull()
    #     not_null_values = self[column][not_null]

    #     def length_is_between(val):

    #         if min_value != None and max_value != None:
    #             try:
    #                 return len(val) >= min_value and len(val) <= max_value
    #             except:
    #                 return False

    #         elif min_value == None and max_value != None:
    #             return len(val) <= max_value

    #         elif min_value != None and max_value == None:
    #             return len(val) >= min_value

    #         else:
    #             raise ValueError("Undefined interval: min_value and max_value are both None")

    #     outcome = not_null_values.map(length_is_between)

    #     if suppress_exceptions:
    #         exceptions = None
    #     else:
    #         exceptions = list(not_null_values[~outcome])

    #     if mostly:
    #         # prevent divide by zero error
    #         if len(not_null_values) == 0:
    #             return {
    #                 'success' : True,
    #                 'exception_list' : exceptions
    #             }

    #         percent_true = float(sum(outcome))/len(outcome)

    #         return {
    #             'success' : (percent_true >= mostly),
    #             'exception_list' : exceptions
    #         }

    #     else:
    #         return {
    #             'success' : outcome.all(),
    #             'exception_list' : exceptions
    #         }

    @MetaPandasDataSet.column_map_expectation
    def expect_column_values_to_match_regex(self, series, regex):
        return series.map(
            lambda x: re.findall(regex, str(x)) != []
        )


    # @DataSet.old_column_expectation
    # def expect_column_values_to_match_regex(self, column, regex, mostly=None, suppress_exceptions=False):

    #     not_null = self[column].notnull()
    #     not_null_values = self[not_null][column]

    #     if len(not_null_values) == 0:
    #         # print 'Warning: All values are null'
    #         return {
    #             'success':True,
    #             'exception_list':[]
    #         }

    #     matches = not_null_values.map(lambda x: re.findall(regex, str(x)) != [])

    #     if suppress_exceptions:
    #         exceptions = None
    #     else:
    #         exceptions = list(not_null_values[matches==False])

    #     if mostly:
    #         #Prevent division-by-zero errors
    #         if len(not_null_values) == 0:
    #             return {
    #                 'success': True,
    #                 'exception_list':exceptions
    #             }

    #         percent_matching = float(matches.sum())/len(not_null_values)
    #         return {
    #             "success" : percent_matching >= mostly,
    #             "exception_list" : exceptions
    #         }
    #     else:
    #         return {
    #             "success" : bool(matches.all()),
    #             "exception_list" : exceptions
    #         }



    @MetaPandasDataSet.column_map_expectation
    def expect_column_values_to_not_match_regex(self, column, regex):
        return series.map(lambda x: re.findall(regex, str(x)) == [])

    # @DataSet.old_column_expectation
    # def expect_column_values_to_not_match_regex(self, column, regex, mostly=None, suppress_exceptions=False):

    #     not_null = self[column].notnull()
    #     not_null_values = self[not_null][column]

    #     if len(not_null_values) == 0:
    #         # print 'Warning: All values are null'
    #         return {
    #             'success':True,
    #             'exception_list':[]
    #         }

    #     matches = not_null_values.map(lambda x: re.findall(regex, str(x)) != [])
    #     does_not_match = not_null_values.map(lambda x: re.findall(regex, str(x)) == [])

    #     if suppress_exceptions:
    #         exceptions = None
    #     else:
    #         exceptions = list(not_null_values[matches==True])

    #     if mostly:
    #         #Prevent division-by-zero errors
    #         if len(not_null_values) == 0:
    #             return {
    #                 'success':True,
    #                 'exception_list':exceptions
    #             }

    #         percent_matching = float(does_not_match.sum())/len(not_null_values)
    #         return {
    #             'success':(percent_matching >= mostly),
    #             'exception_list':exceptions
    #         }
    #     else:
    #         return {
    #             'success':does_not_match.all(),
    #             'exception_list':exceptions
    #         }


    @DataSet.old_column_expectation
    def expect_column_values_to_match_regex_list(self, column, regex_list, mostly=None, suppress_exceptions=False):

        outcome = list()
        exceptions = dict()
        for r in regex_list:
            out = expect_column_values_to_match_regex(column,r,mostly,suppress_exceptions)
            outcome.append(out['success'])
            exceptions[r] = out['result']['exception_list']

        if suppress_exceptions:
            exceptions = None

        if mostly:
            if len(outcome) == 0:
                return {
                    'success':True,
                    'exception_list':exceptions
                }

            percent_true = float(sum(outcome))/len(outcome)
            return {
                'success':(percent_true >= mostly),
                'exception_list':exceptions
            }
        else:
            return {
                'success':outcome.all(),
                'exception_list':exceptions
            }


    #@MetaPandasDataSet.column_map_expectation
    #def expect_column_values_to_match_strftime_format(self, series, format):

        #def matches_format(val):
        #    return None

        #return series.map(matches_format)

        #if (not (column in self)):
        #    raise LookupError("The specified column does not exist.")

        ## Below is a simple validation that the provided format can both format and parse a datetime object.
        ## %D is an example of a format that can format but not parse, e.g.
        #try:
        #    datetime.strptime(datetime.strftime(datetime.now(), format), format)
        #except ValueError as e:
        #    raise ValueError("Unable to use provided format. " + e.message)

        #def is_parseable_by_format(val):
        #    try:
        #        # Note explicit cast of val to str type
        #        datetime.strptime(str(val), format)
        #        return True
        #    except ValueError as e:
        #        return False

        ### TODO: Should null values be considered exceptions?
        #not_null = self[column].notnull()
        #not_null_values = self[not_null][column]

        #properly_formatted = not_null_values.map(is_parseable_by_format)

        #if suppress_exceptions:
        #    exceptions = None
        #else:
        #    exceptions = list(not_null_values[properly_formatted==False])

        #if mostly:
        #    #Prevent division-by-zero errors
        #    if len(not_null_values) == 0:
        #        return {
        #            'success':True,
        #            'exception_list':exceptions
        #        }

        #    percent_properly_formatted = float(sum(properly_formatted))/len(not_null_values)
        #    return {
        #        "success" : percent_properly_formatted >= mostly,
        #        "exception_list" : exceptions
        #    }
        #else:
        #    return {
        #        "success" : sum(properly_formatted) == len(not_null_values),
        #        "exception_list" : exceptions
        #    }

    @MetaPandasDataSet.column_map_expectation
    def expect_column_values_to_be_dateutil_parseable(self, series):
        def is_parseable(val):
            try:
                parse(val)
                return True
            except:
                return False

        return series.map(is_parseable)

    # @DataSet.old_column_expectation
    # def expect_column_values_to_be_dateutil_parseable(self, column, mostly=None, suppress_exceptions=False):

    #     def is_parseable(val):
    #         try:
    #             parse(val)
    #             return True
    #         except:
    #             return False

    #     not_null = self[column].notnull()
    #     not_null_values = self[column][not_null]
    #     outcome = not_null_values.map(is_parseable)

    #     if suppress_exceptions:
    #         exceptions = None
    #     else:
    #         exceptions = list(not_null_values[~outcome])

    #     if mostly:
    #         # prevent divide by zero error
    #         if len(not_null_values) == 0:
    #             return {
    #                 'success' : True,
    #                 'exception_list' : exceptions
    #             }

    #         percent_true = float(sum(outcome))/len(outcome)

    #         return {
    #             'success' : (percent_true >= mostly),
    #             'exception_list' : exceptions
    #         }

    #     else:
    #         return {
    #             'success' : bool(outcome.all()),
    #             'exception_list' : exceptions
    #         }

    @MetaPandasDataSet.column_map_expectation
    def expect_column_values_to_be_json_parseable(self, series):
        def is_json(val):
            try:
                json.loads(val)
                return True
            except:
                return False

        return series.map(is_json)



    #@DataSet.old_column_expectation
    #def expect_column_values_to_be_valid_json(self, column, mostly=None, suppress_exceptions=False):

    #    def is_json(val):
    #        try:
    #            json.loads(val)
    #            return True
    #        except:
    #            return False

    #    not_null = self[column].notnull()
    #    not_null_values = self[column][not_null]
    #    outcome = not_null_values.map(is_json)

    #    if suppress_exceptions:
    #        exceptions = None
    #    else:
    #        exceptions = list(not_null_values[~outcome])

    #    if mostly:
    #        if len(not_null_values) == 0:
    #            return {
    #                'success' : True,
    #                'exception_list' : exceptions
    #            }

    #        percent_true = float(sum(outcome))/len(outcome)

    #        return {
    #            'success' : (percent_true >= mostly),
    #            'exception_list' : exceptions
    #        }

    #    return {
    #        'success' : outcome.all(),
    #        'exception_list' : exceptions
    #    }


    @DataSet.old_column_expectation
    def expect_column_values_to_match_json_schema(self):
        raise NotImplementedError("Under development")


    @MetaPandasDataset.column_aggregate_expectation
    def expect_column_mean_to_be_between(self, series, min_value, max_value):

        #!!! Does not raise an error if both min_value and max_value are None.
        column_mean = series.mean()

        return {
            "result" : (
                ((min_value <= column_mean) | (min_value == None)) and
                ((column_mean <= max_value) | (max_value == None))
            ),
            "true_value" : column_mean,
            "summary_obj" : {}
        }

        #dtype = self[column].dtype
        #not_null = self[column].notnull()
        #not_null_values = self[not_null][column]
        #try:
        #    result = (not_null_values.mean() >= min_value) and (not_null_values.mean() <= max_value)
        #    return {
        #        'success' : bool(result),
        #        'true_value' : not_null_values.mean()
        #    }
        #except:F
        #    return {
        #        'success' : False,
        #        'true_value' : None
        #    }


    @MetaPandasDataset.column_aggregate_expectation
    def expect_column_median_to_be_between(self, series, min_value, max_value):

        column_median = series.median()

        return {
            "result" : (
                ((min_value <= column_median) | (min_value == None)) and
                ((column_median <= max_value) | (max_value == None))
            ),
            "true_value" : column_median,
            "summary_obj" : {}
        }


    @MetaPandasDataset.column_aggregate_expectation
    def expect_column_stdev_to_be_between(self, series, min_value, max_value):

        column_stdev = series.std()

        return {
            "result" : (
                ((min_value <= column_stdev) | (min_value == None)) and
                ((column_stdev <= max_value) | (max_value == None))
            ),
            "true_value" : column_stdev,
            "summary_obj" : {}
        }


        #outcome = False
        #if self[column].std() >= min_value and self[column].std() <= max_value:
        #    outcome = True

        #if suppress_exceptions:
        #    exceptions = None
        #else:
        #    exceptions = self[column].std()

        #return {
        #    'success':outcome,
        #    'true_value':exceptions
        #}

    @MetaPandasDataSet.column_aggregate_expectation
    def expect_column_unique_value_count_to_be_between(self, series, min_value=None, max_value=None, output_format=None):
        unique_value_count = series.value_counts().shape[0]

        return {
            "result" : (
                ((min_value <= unique_value_count) | (min_value == None)) and
                ((unique_value_count <= max_value) | (max_value ==None))
            ),
            "true_value" : unique_value_count,
            "summary_obj" : {}
        }

    @MetaPandasDataSet.column_aggregate_expectation
    def expect_column_proportion_of_unique_values_to_be_between(self, series, min_value=0, max_value=1, output_format=None):
        unique_value_count = series.value_counts().shape[0]
        total_value_count = series.notnull().sum()

        if denominator > 0:
            proportion_unique = (1. * unique_value_count) / total_value_count
        else:
            proportion_unique = None

        return {
            "result" : (
                ((min_value <= proportion_unique) | (min_value == None)) and
                ((proportion_unique <= max_value) | (max_value ==None))
            ),
            "true_value" : proportion_unique,
            "summary_obj" : {}
        }

    @MetaPandasDataSet.column_aggregate_expectation
    def expect_column_chisquare_test_p_value_greater_than(self, series, partition_object=None, p=0.05):
        if not is_valid_partition_object(partition_object):
            # return {
            #     "success": False,
            #     "true_value": None,
            #     "summary_obj":
            #         {
            #             "error": "Invalid partition_object"
            #         }
            # }
            raise ValueError("Invalid partition object.")

        expected_series = pd.Series(partition_object['weights'], index=partition_object['partition'], name='expected') * len(series)
        observed_frequencies = series.value_counts()
        # Join along the indicies to ensure we have values
        test_df = pd.concat([expected_series, observed_frequencies], axis = 1).fillna(0)
<<<<<<< HEAD
        test_result = stats.chisquare(test_df[series.name], test_df['expected'])
=======
        test_result = stats.chisquare(test_df[series.name], test_df['expected'])[1]
>>>>>>> f1e2ea84

        result_obj = {
                "success" : test_result > p,
                "true_value": test_result,
                "summary_obj": {}
            }

        return result_obj

    @MetaPandasDataSet.column_aggregate_expectation
    def expect_column_bootstrapped_ks_test_p_value_greater_than(self, series, partition_object=None, bootsrap_samples=0, p=0.05):
        if not is_valid_partition_object(partition_object):
            # return {
            #     "success": False,
            #     "true_value": None,
            #     "summary_obj":
            #         {
            #             "error": "Invalid partition_object"
            #         }
            # }
            raise ValueError("Invalid partition object.")

        estimated_cdf = lambda x: np.interp(x, partition_object['partition'], np.append(np.array([0]), np.cumsum(partition_object['weights'])))

        if (bootsrap_samples == 0):
            #bootsrap_samples = min(1000, int (len(not_null_values) / len(partition_object['weights'])))
            bootsrap_samples = 1000

        results = [ stats.kstest(
                        np.random.choice(series, size=len(partition_object['weights']), replace=True),
                        estimated_cdf).pvalue
                    for k in range(bootsrap_samples)
                  ]

        test_result = np.mean(results)

        result_obj = {
                "success" : test_result > p,
                "true_value": test_result,
                "summary_obj": {
                    "bootsrap_samples": bootsrap_samples
                }
            }

        return result_obj


    @MetaPandasDataSet.column_aggregate_expectation
    def expect_column_kl_divergence_to_be(self, series, partition_object=None, threshold=None):
        if not is_valid_partition_object(partition_object):
            # return {
            #     "success": False,
            #     "true_value": None,
            #     "summary_obj":
            #         {
            #             "error": "Invalid partition_object"
            #         }
            # }
            raise ValueError("Invalid partition object.")

        if not (isinstance(threshold, float) and (threshold >= 0)):
            # return {
            #     "success": False,
            #     "true_value": None,
            #     "summary_obj":
            #         {
            #             "error": "Threshold must be specified, between "
            #         }
            # }
            raise ValueError("Threshold must be specified, greater than or equal to zero.")


        # If the data expected to be discrete, build a series
        if (len(partition_object['weights']) == len(partition_object['partition'])):
            observed_frequencies = series.value_counts()
            pk = observed_frequencies / (1.* len(series))
        else:
            partition_object = remove_empty_intervals(partition_object)
            hist, bin_edges = np.histogram(series, partition_object['partition'], density=False)
            pk = hist / (1.* len(series))

        kl_divergence = stats.entropy(pk, partition_object['weights'])

        result_obj = {
                "success" : kl_divergence <= threshold,
                "true_value" : kl_divergence,
                "summary_obj": {}
            }

        return result_obj<|MERGE_RESOLUTION|>--- conflicted
+++ resolved
@@ -1074,11 +1074,7 @@
         observed_frequencies = series.value_counts()
         # Join along the indicies to ensure we have values
         test_df = pd.concat([expected_series, observed_frequencies], axis = 1).fillna(0)
-<<<<<<< HEAD
-        test_result = stats.chisquare(test_df[series.name], test_df['expected'])
-=======
         test_result = stats.chisquare(test_df[series.name], test_df['expected'])[1]
->>>>>>> f1e2ea84
 
         result_obj = {
                 "success" : test_result > p,
