import json
import inspect
import copy
from functools import wraps
import traceback

import pandas as pd
import numpy as np
from collections import defaultdict

from .util import DotDict, ensure_json_serializable


class DataSet(object):

    def __init__(self, *args, **kwargs):
        super(DataSet, self).__init__(*args, **kwargs)
        self.initialize_expectations()

    @classmethod
    def expectation(cls, method_arg_names):
        """
        The core expectation decorator, this method takes a single parameter which it uses to build and save the
        expectation config to the DataSet object. The parameter defines an ordered list of the positional arguments to
        be used by the method implementing the expectation.

        Note that intermediate decorators that call the core @expectation decorator will most likely need to pass their
        decorated methods' signature up to the expectation decorator. For example, the MetaPandasDataSet column_map_expectation
        decorator relies on the DataSet expectation decorator, but will pass through the signature from the implementing method.

        When decorated with @expectation, a method will:
            1. Build and update the expectation config.
            2. Handle the "include_config" boolean parameter, which allows a caller to retrieve the generated
                configuration immediately after running the expectation.
            3. Handle the "catch_exceptions" parameter, which allows a caller to catch any exception and report an
                aggregate trace, useful for validation.
            4. Handle the "output_format" parameter, and pass it down to the implementing method if its signature expects it.
                By handing down the output_format, methods implementing expectations can optionally provide additional output formats
                specific to the use cases that they handle.
        """
        def outer_wrapper(func):
            @wraps(func)
            def wrapper(self, *args, **kwargs):

                #Get the name of the method
                method_name = func.__name__

                # Combine all arguments into a single new "kwargs"
                all_args = dict(zip(method_arg_names, args))
                all_args.update(kwargs)

                #Unpack display parameters; remove them from all_args if appropriate
                if "include_config" in kwargs:
                    include_config = kwargs["include_config"]
                    del all_args["include_config"]
                else:
                    include_config = self.default_expectation_args["include_config"]

                if "catch_exceptions" in kwargs:
                    catch_exceptions = kwargs["catch_exceptions"]
                    del all_args["catch_exceptions"]
                else:
                    catch_exceptions = self.default_expectation_args["catch_exceptions"]

                if "output_format" in kwargs:
                    output_format = kwargs["output_format"]
                else:
                    output_format = self.default_expectation_args["output_format"]

                # This intends to get the signature of the inner wrapper, if there is one.
                if "output_format" in inspect.getargspec(func)[0][1:]:
                    all_args["output_format"] = output_format
                else:
                    if "output_format" in all_args:
                        del all_args["output_format"]

                all_args = ensure_json_serializable(all_args)
                expectation_args = copy.deepcopy(all_args)

                #Construct the expectation_config object
                expectation_config = DotDict({
                    "expectation_type": method_name,
                    "kwargs": expectation_args
                })

                #Add the expectation_method key
                expectation_config['expectation_type'] = method_name

                raised_exception = False
                exception_traceback = None

                #Finally, execute the expectation method itself
                try:
                    return_obj = func(self, **expectation_args)

                except Exception as err:
                    if catch_exceptions:
                        raised_exception = True
                        exception_traceback = traceback.format_exc()

                        if output_format != "BOOLEAN_ONLY":
                            return_obj = {
                                "success": False
                            }
                        else:
                            return_obj = False
                    else:
                        raise(err)

                #Add a "success" object to the config
                if output_format == "BOOLEAN_ONLY":
                    expectation_config["success_on_last_run"] = return_obj
                else:
                    expectation_config["success_on_last_run"] = return_obj["success"]

                #Append the expectation to the config.
                self.append_expectation(expectation_config)

                if output_format != 'BOOLEAN_ONLY':
                    
                    if include_config:
                        return_obj["expectation_type"] = expectation_config["expectation_type"]
                        return_obj["expectation_kwargs"] = copy.deepcopy(dict(expectation_config["kwargs"]))

                    if catch_exceptions:
                        return_obj["raised_exception"] = raised_exception
                        return_obj["exception_traceback"] = exception_traceback

                return return_obj

            # wrapper.__name__ = func.__name__
            # wrapper.__doc__ = func.__doc__
            return wrapper

        return outer_wrapper

    @classmethod
    def column_map_expectation(cls, func):
        raise NotImplementedError

    @classmethod
    def column_aggregate_expectation(cls, func):
        raise NotImplementedError

    def initialize_expectations(self, config=None, name=None):
        if config != None:
            #!!! Should validate the incoming config with jsonschema here

            # Copy the original so that we don't overwrite it by accident
            self._expectations_config = DotDict(copy.deepcopy(config))

        else:
            self._expectations_config = DotDict({
                "dataset_name" : name,
                "expectations" : []
            })

        self.default_expectation_args = {
            "include_config" : False,
            "catch_exceptions" : False,
            "output_format" : 'BASIC',
        }

    def append_expectation(self, expectation_config):
        expectation_type = expectation_config['expectation_type']

        #Drop existing expectations with the same expectation_type.
        #For column_expectations, append_expectation should only replace expectations
        # where the expectation_type AND the column match
        #!!! This is good default behavior, but
        #!!!    it needs to be documented, and
        #!!!    we need to provide syntax to override it.

        if 'column' in expectation_config['kwargs']:
            column = expectation_config['kwargs']['column']

            self._expectations_config.expectations = [f for f in filter(
                lambda exp: (exp['expectation_type'] != expectation_type) or ('column' in exp['kwargs'] and exp['kwargs']['column'] != column),
                self._expectations_config.expectations
            )]
        else:
            self._expectations_config.expectations = [f for f in filter(
                lambda exp: exp['expectation_type'] != expectation_type,
                self._expectations_config.expectations
            )]

        self._expectations_config.expectations.append(expectation_config)

    def get_default_expectation_arguments(self):
        return self.default_expectation_args

    def set_default_expectation_argument(self, argument, value):
        #!!! Maybe add a validation check here?

        self.default_expectation_args[argument] = value

    def get_expectations_config(self,
        discard_failed_expectations=True,
        discard_output_format_kwargs=True,
        discard_include_configs_kwargs=True,
        discard_catch_exceptions_kwargs=True,
        suppress_warnings=False
    ):        
        config = dict(self._expectations_config)
        config = copy.deepcopy(config)
        expectations = config["expectations"]

        discards = defaultdict(int)

        if discard_failed_expectations:
            new_expectations = []

            for expectation in expectations:
                #Note: This is conservative logic.
                #Instead of retaining expectations IFF success==True, it discard expectations IFF success==False.
                #In cases where expectation["success"] is missing or None, expectations are *retained*.
                #Such a case could occur if expectations were loaded from a config file and never run.
                if "success_on_last_run" in expectation and expectation["success_on_last_run"] == False:
                    discards["failed_expectations"] += 1
                else:
                    new_expectations.append(expectation)
                    
            expectations = new_expectations

        for expectation in expectations:
            if "success_on_last_run" in expectation:
                del expectation["success_on_last_run"]

            if discard_output_format_kwargs:
                if "output_format" in expectation["kwargs"]:
                    del expectation["kwargs"]["output_format"]
                    discards["output_format"] += 1

            if discard_include_configs_kwargs:
                if "include_configs" in expectation["kwargs"]:
                    del expectation["kwargs"]["include_configs"]
                    discards["include_configs"] += 1

            if discard_catch_exceptions_kwargs:
                if "catch_exceptions" in expectation["kwargs"]:
                    del expectation["kwargs"]["catch_exceptions"]
                    discards["catch_exceptions"] += 1


        if not suppress_warnings:
            """
WARNING: get_expectations_config discarded
    12 failing expectations
    44 output_format kwargs
     0 include_config kwargs
     1 catch_exceptions kwargs
If you wish to change this behavior, please set discard_failed_expectations, discard_output_format_kwargs, discard_include_configs_kwargs, and discard_catch_exceptions_kwargs appropirately.
            """
            if any([discard_failed_expectations, discard_output_format_kwargs, discard_include_configs_kwargs, discard_catch_exceptions_kwargs]):
                print ("WARNING: get_expectations_config discarded")
                if discard_failed_expectations:
                    print ("\t%d failing expectations" % discards["failed_expectations"])
                if discard_output_format_kwargs:
                    print ("\t%d output_format kwargs" % discards["output_format"])
                if discard_include_configs_kwargs:
                    print ("\t%d include_configs kwargs" % discards["include_configs"])
                if discard_catch_exceptions_kwargs:
                    print ("\t%d catch_exceptions kwargs" % discards["catch_exceptions"])
                print ("If you wish to change this behavior, please set discard_failed_expectations, discard_output_format_kwargs, discard_include_configs_kwargs, and discard_catch_exceptions_kwargs appropirately.")
                    
        config["expectations"] = expectations
        return config

    def save_expectations_config(
        self,
        filepath=None,
        discard_failed_expectations=True,
        discard_output_format_kwargs=True,
        discard_include_configs_kwargs=True,
        discard_catch_exceptions_kwargs=True,
        suppress_warnings=False
    ):
        if filepath==None:
            #FIXME: Fetch the proper filepath from the project config
            pass

        expectations_config = self.get_expectations_config(
            discard_failed_expectations,
            discard_output_format_kwargs,
            discard_include_configs_kwargs,
            discard_catch_exceptions_kwargs,
            suppress_warnings
        )
        expectation_config_str = json.dumps(expectations_config, indent=2)
        open(filepath, 'w').write(expectation_config_str)

    def validate(self, expectations_config=None, catch_exceptions=True, output_format=None, include_config=None, only_return_failures=False):
        results = []

        if expectations_config is None:
            expectations_config = self.get_expectations_config(
                discard_failed_expectations=False,
                discard_output_format_kwargs=False,
                discard_include_configs_kwargs=False,
                discard_catch_exceptions_kwargs=False,
            )

        for expectation in expectations_config['expectations']:
            expectation_method = getattr(self, expectation['expectation_type'])

            if output_format is not None:
                expectation['kwargs'].update({"output_format": output_format})
            
            if include_config is not None:
                expectation['kwargs'].update({"include_config": include_config})

            result = expectation_method(
                catch_exceptions=catch_exceptions,
                **expectation['kwargs']
            )

            if output_format != "BOOLEAN_ONLY":
                results.append(
                    dict(list(expectation.items()) + list(result.items()))
                )
            else:
                results.append(
                    dict(list(expectation.items()) + [("success", result)])
                )

        if only_return_failures:
            abbrev_results = []
            for exp in results:
                if exp["success"]==False:
                    abbrev_results.append(exp)
            results = abbrev_results

        return {
            "results" : results
        }


    ##### Output generation #####
    def format_column_map_output(self,
        output_format, success,
        element_count,
        nonnull_values, nonnull_count,
        boolean_mapped_success_values, success_count,
        exception_list, exception_index_list
    ):
        if output_format == "BOOLEAN_ONLY":
            return_obj = success

        elif output_format == "BASIC":
            exception_count = len(exception_list)

            if nonnull_count > 0:
                exception_percent = float(exception_count) / element_count
                exception_percent_nonmissing = float(exception_count) / nonnull_count
            else:
                exception_percent = None
                exception_percent_nonmissing = None

            return_obj = {
                "success": success,
                "summary_obj": {
                    "partial_exception_list": exception_list[:20],
                    "exception_count": exception_count,
                    "exception_percent": exception_percent,
                    "exception_percent_nonmissing": exception_percent_nonmissing,
                    # "exception_percent": excefloat(exception_count) / nonnull_count,
                }
            }

        elif output_format == "COMPLETE":
            return_obj = {
                "success": success,
                "exception_list": exception_list,
                "exception_index_list": exception_index_list,
            }

        elif output_format == "SUMMARY":
            # element_count = int(len(series))
            missing_count = element_count-int(len(nonnull_values))#int(null_indexes.sum())
            exception_count = len(exception_list)

            exception_value_series = pd.Series(exception_list).value_counts().iloc[:20]
            partial_exception_counts = dict(zip(
                list(exception_value_series.index),
                list(exception_value_series.values),
            ))

            if element_count > 0:
                missing_percent = float(missing_count) / element_count
                exception_percent = float(exception_count) / element_count

                if nonnull_count > 0:
                    exception_percent_nonmissing = float(exception_count) / nonnull_count
                else:
                    exception_percent_nonmissing = None

            else:
                missing_percent = None
                exception_percent = None
                exception_percent_nonmissing = None

            return_obj = {
                "success": success,
                "summary_obj": {
                    "element_count": element_count,
                    "missing_count": missing_count,
                    "missing_percent": missing_percent,
                    "exception_count": exception_count,
                    "exception_percent": exception_percent,
                    "exception_percent_nonmissing": exception_percent_nonmissing,
                    "partial_exception_counts": partial_exception_counts,
                    "partial_exception_list": exception_list[:20],
                    "partial_exception_index_list": exception_index_list[:20],
                }
            }

        else:
            print ("Warning: Unknown output_format %s. Defaulting to BASIC." % (output_format,))
            return_obj = {
                "success" : success,
                "exception_list" : exception_list,
            }

        return return_obj

    def calc_map_expectation_success(self, success_count, nonnull_count, mostly):
        if nonnull_count > 0:
            percent_success = float(success_count)/nonnull_count

            if mostly:
                success = bool(percent_success >= mostly)

            else:
                success = bool(nonnull_count-success_count == 0)

        else:
            success = True
            percent_success = None

        return success, percent_success

    ##### Table shape expectations #####

    def expect_column_to_exist(self, column, output_format=None, include_config=False, catch_exceptions=None):
        """Expect the specified column to exist in the data set.
        Args:
            column (str): The column name.
        Returns:
            dict:
                {
                    "success": (bool) True if the column passed the expectation,
                    "exceptions_list": (list) the values that did not pass the expectation
                }

        """
        raise NotImplementedError

    def expect_table_row_count_to_be_between(self, min_value=0, max_value=None, output_format=None, include_config=False, catch_exceptions=None):
        """Expect the number of rows in a data set to be between two values.
        Args:
            min_value (int or None): the minimum number of rows.
            max_value (int or None): the maximum number of rows.
        Returns:
            dict:
                {
                    "success": (bool) True if the column passed the expectation,
                    "exceptions_list": (list) the values that did not pass the expectation
                }
        See Also:
            expect_table_row_count_to_equal
        """
        raise NotImplementedError

    def expect_table_row_count_to_equal(self, value=None, output_format=None, include_config=False, catch_exceptions=None):
        """Expect the number of rows to be equal to a value.
        Args:
	        value (int): The value that should equal the number of rows.
        Returns:
            dict:
                {
                    "success": (bool) True if the column passed the expectation,
                    "exceptions_list": (list) the values that did not pass the expectation
                }
        See Also:
            expect_table_row_count_to_be_between
        """
        raise NotImplementedError

    ##### Missing values, unique values, and types #####

    def expect_column_values_to_be_unique(self, column, mostly=None, output_format=None, include_config=False, catch_exceptions=None):
        """Expect each nonempty column entry to be unique (no duplicates).
        Args:
            column (str): The column name.
        Keyword Args:
            mostly=None: Return "success": True if the percentage of unique values is greater than or equal to mostly (a float between 0 and 1).
        Returns:
            dict:
                {
                    "success": (bool) True if the column passed the expectation,
                    "exceptions_list": (list) the values that did not pass the expectation
                }

        Examples:
	    Display multiple duplicated items. For example, ['2','2','2'] will return `['2','2']` for the exceptions_list.
        """
        raise NotImplementedError

    def expect_column_values_to_not_be_null(self, column, mostly=None, output_format=None, include_config=False, catch_exceptions=None):
        """Expect each column entry to be nonempty.
        Args:
            column (str): The column name.
        Keyword Args:
            mostly=None: Return "success": True if the percentage of not null values is greater than or equal to mostly (a float between 0 and 1).
        Returns:
            dict:
                {
                    "success": (bool) True if the column passed the expectation,
                    "exceptions_list": (list) the values that did not pass the expectation
                }
        See Also:
            expect_column_values_to_be_null

        """
        raise NotImplementedError

    def expect_column_values_to_be_null(self, column, mostly=None, output_format=None, include_config=False, catch_exceptions=None):
        """Expect the column entries to be empty.
        Args:
            column (str): The column name.
        Keyword Args:
            mostly=None: Return "success": True if the percentage of null values is greater than or equal to mostly (a float between 0 and 1).
        Returns:
            dict:
                {
                    "success": (bool) True if the column passed the expectation,
                    "exceptions_list": (list) the values that did not pass the expectation
                }
        See Also:
            expect_column_values_to_not_be_null

        """
        raise NotImplementedError

    def expect_column_values_to_be_of_type(self, column, type_, target_datasource, mostly=None, output_format=None, include_config=False, catch_exceptions=None):
        """Expect each column entry to be a specified data type.
        Args:
            column (str): The column name.
            type_ (str): A string representing the data type that each column should have as entries.
                For example, "double integer" refers to an integer with double precision.
            target_datasource (str): The data source that specifies the implementation in the type_ parameter.
                For example, options include "numpy", "sql", or "spark".
        Keyword Args:
            mostly=None: Return "success": True if the percentage of values of type_ is greater than or equal to mostly (a float between 0 and 1).
        Returns:
            dict:
                {
                    "success": (bool) True if the column passed the expectation,
                    "exceptions_list": (list) the values that did not pass the expectation
                }

        """
        raise NotImplementedError

    def expect_column_values_to_be_in_type_list(self, column, type_list, target_datasource="numpy", mostly=None, output_format=None, include_config=False, catch_exceptions=None):
        """Expect each column entry to be a specified data type.
        Args:
            column (str): The column name.
            type_list (list of str): A list of strings representing the data type that each column should have as entries.
                For example, "double integer" refers to an integer with double precision.
            target_datasource (str): The data source that specifies the implementation in the type_ parameter.
                For example, options include "numpy", "sql", or "spark".
        Keyword Args:
            mostly=None: Return "success": True if the percentage of values of type_ is greater than or equal to mostly (a float between 0 and 1).
        Returns:
            dict:
                {
                    "success": (bool) True if the column passed the expectation,
                    "exceptions_list": (list) the values that did not pass the expectation
                }

        """
        raise NotImplementedError

    ##### Sets and ranges #####

    def expect_column_values_to_be_in_set(self, column, values_set, mostly=None, output_format=None, include_config=False, catch_exceptions=None):
        """Expect each entry in a column to be in a given set.
        Args:
            column (str): The column name.
            values_set (set-like): The set of objects or unique data points corresponding to the column.
        Keyword Args:
            mostly=None: Return "success": True if the percentage of values in values_set is greater than or equal to mostly (a float between 0 and 1).
        Returns:
            dict:
                {
                    "success": (bool) True if the column passed the expectation,
                    "exceptions_list": (list) the values that did not pass the expectation
                }
        See Also:
            expect_column_values_to_not_be_in_set

        """
        raise NotImplementedError

    def expect_column_values_to_not_be_in_set(self, column, values_set, mostly=None, output_format=None, include_config=False, catch_exceptions=None):
        """Expect column entries to not be in the set.
        Args:
            column (str): The column name.
            values_set (list): The set of objects or unique data points that should not correspond to the column.
        Keyword Args:
            mostly=None: Return "success": True if the percentage of values not in values_set is greater than or equal to mostly (a float between 0 and 1).
        Returns:
            dict:
                {
                    "success": (bool) True if the column passed the expectation,
                    "exceptions_list": (list) the values that did not pass the expectation
                }
        See Also:
            expect_column_values_to_not_be_in_set

        """
        raise NotImplementedError

    def expect_column_values_to_be_between(self, column, min_value=None, max_value=None, parse_strings_as_datetimes=None, mostly=None, output_format=None, include_config=False, catch_exceptions=None):
        """Expect column entries to be a number between a minimum value and a maximum value.
        Args:
            column (str): The column name.
            min_value (int or None): The minimum value for a column entry.
            max_value (int or None): The maximum value for a column entry.
            parse_strings_as_datetimes (boolean or None) : If True, parse min_value, max_values, and all non-null column values to datetimes before making comparisons.
        Keyword Args:
            mostly=None: Return "success": True if the percentage of values between min_value and max_value is greater than or equal to mostly (a float between 0 and 1).
        Returns:
            dict:
                {
                    "success": (bool) True if the column passed the expectation,
                    "exceptions_list": (list) the values that did not pass the expectation
                }
        See Also:
            expect_column_value_lengths_to_be_between

        """
        raise NotImplementedError

    def expect_column_values_to_be_increasing(self, column, strictly=None, parse_strings_as_datetimes=None, output_format=None, include_config=False, catch_exceptions=None):
        """Expect column values to be increasing. (Only works for numeric data.)
        Args:
            column (str): The column name.
            strictly (Boolean or None): If True, values must be strictly greater than previous values
            parse_strings_as_datetimes (boolean or None) : If True, all non-null column values to datetimes before making comparisons
        Returns:
            dict:
                {
                    "success": (bool) True if the column passed the expectation,
                    "exceptions_list": (list) the values that did not pass the expectation
                }
        See Also:
            expect_column_values_to_be_decreasing

        """
        raise NotImplementedError

    def expect_column_values_to_be_decreasing(self, column, strictly=None, parse_strings_as_datetimes=None, output_format=None, include_config=False, catch_exceptions=None):
        """Expect column values to be decreasing. (Only works for numeric data.)
        Args:
            column (str): The column name.
            strictly (Boolean or None): If True, values must be strictly less than than previous values
            parse_strings_as_datetimes (boolean or None) : If True, all non-null column values to datetimes before making comparisons
        Returns:
            dict:
                {
                    "success": (bool) True if the column passed the expectation,
                    "exceptions_list": (list) the values that did not pass the expectation
                }
        See Also:
            expect_column_values_to_be_increasing

        """
        raise NotImplementedError


    ##### String matching #####

    def expect_column_value_lengths_to_be_between(self, column, min_value=None, max_value=None, mostly=None, output_format=None, include_config=False, catch_exceptions=None):
        """Expect column entries to have a measurable length which lies between a minimum value and a maximum value.
        Args:
            column (str): The column name.
            min_value (int or None): The minimum value for a column entry length.
            max_value (int or None): The maximum value for a column entry length.
        Keyword Args:
            mostly=None: Return "success": True if the percentage of value lengths between min_value and max_value is greater than or equal to mostly (a float between 0 and 1).
        Returns:
            dict:
                {
                    "success": (bool) True if the column passed the expectation,
                    "exceptions_list": (list) the values that did not pass the expectation
                }
        See Also:
            expect_column_values_to_be_between

        """
        raise NotImplementedError

    def expect_column_values_to_match_regex(self, column, regex, mostly=None, output_format=None, include_config=False, catch_exceptions=None):
        """Expect column entries to be strings that match a given regular expression.
        Args:
            column (str): The column name.
            regex (str): The regular expression that the column entry should match.
        Keyword Args:
            mostly=None: Return "success": True if the percentage of matches is greater than or equal to mostly (a float between 0 and 1).
        Returns:
            dict:
                {
                    "success": (bool) True if the column passed the expectation,
                    "exceptions_list": (list) the values that did not pass the expectation
                }
        See Also:
            expect_column_values_to_not_match_regex
            expect_column_values_to_match_regex_list
        """
        raise NotImplementedError

    def expect_column_values_to_not_match_regex(self, column, regex, mostly=None, output_format=None, include_config=False, catch_exceptions=None):
        """Expect column entries to be strings that do NOT match a given regular expression.
        Args:
            column (str): The column name.
            regex (str): The regular expression that the column entry should NOT match.
        Keyword Args:
            mostly=None: Return "success": True if the percentage of NOT matches is greater than or equal to mostly (a float between 0 and 1).
        Returns:
            dict:
                {
                    "success": (bool) True if the column passed the expectation,
                    "exceptions_list": (list) the values that did not pass the expectation
                }
        See Also:
            expect_column_values_to_match_regex
            expect_column_values_to_match_regex_list
        """
        raise NotImplementedError

    def expect_column_values_to_match_regex_list(self, column, regex_list, match_on="any", mostly=None, output_format=None, include_config=False, catch_exceptions=None):
        """Expect the column entries to be strings that match at least one of a list of regular expressions.
        Args:
            column (str): The column name.
            regex_list (list): The list of regular expressions in which the column entries should match according to match_on.
        Keyword Args:
            match_on="any": Use "any" if the value should match at least one regular expression in the list. Use "all" if it should match each regular expression in the list.
            mostly=None: Return "success": True if the percentage of matches is greater than or equal to mostly (a float between 0 and 1).
        Returns:
            dict:
                {
                    "success": (bool) True if the column passed the expectation,
                    "exceptions_list": (list) the values that did not pass the expectation
                }
        See Also:
            expect_column_values_to_match_regex
            expect_column_values_to_not_match_regex
        """
        raise NotImplementedError

    ##### Datetime and JSON parsing #####

    def expect_column_values_to_match_strftime_format(self, column, strftime_format, mostly=None, output_format=None, include_config=False, catch_exceptions=None):
        """Expect column entries to be strings representing a date or time with a given format.
        WARNING: Note that strftime formats are not universally portable across implementations.
        For example, the %z directive may not be implemented before Python 3.2.
        Args:
            column (str): The column name.
            strftime_format (str): The datetime format that the column entries should match.
        Keyword Args:
            mostly=None: Return "success": True if the percentage of matches is greater than or equal to mostly (a float between 0 and 1).
        Returns:
            dict:
                {
                    "success": (bool) True if the column passed the expectation,
                    "exceptions_list": (list) the values that did not pass the expectation
                }
        """
        raise NotImplementedError

    def expect_column_values_to_be_dateutil_parseable(self, column, mostly=None, output_format=None, include_config=False, catch_exceptions=None):
        """Expect column entries to be interpretable as a dateutil object.
        Args:
            column (str): The column name.
        Keyword Args:
            mostly=None: Return "success": True if the percentage of parseable values is greater than or equal to mostly (a float between 0 and 1).
        Returns:
            dict:
                {
                    "success": (bool) True if the column passed the expectation,
                    "exceptions_list": (list) the values that did not pass the expectation
                }
        """
        raise NotImplementedError

    def expect_column_values_to_be_json_parseable(self, column, output_format=None, include_config=False, catch_exceptions=None):
        """Expect column entries to be data written in JavaScript Object Notation.
        Args:
            column (str): The column name.
        Returns:
            dict:
                {
                    "success": (bool) True if the column passed the expectation,
                    "exceptions_list": (list) the values that did not pass the expectation
                }
        See Also:
            expect_column_values_to_match_json_schema
        """
        raise NotImplementedError

    def expect_column_values_to_match_json_schema(self, column, json_schema, output_format=None, include_config=False, catch_exceptions=None):
        """Expect column entries to be JSON objects with a given JSON schema.
        Args:
            column (str): The column name.
            json_schema (JSON object): The JSON schema that each column entry should resemble.
        Returns:
            dict:
                {
                    "success": (bool) True if the column passed the expectation,
                    "exceptions_list": (list) the values that did not pass the expectation
                }
        See Also:
            expect_column_values_to_be_json_parseable

            The JSON-schema docs at: http://json-schema.org/
        """
        raise NotImplementedError

    ##### Aggregate functions #####

    def expect_column_mean_to_be_between(self, column, min_value=None, max_value=None, output_format=None, include_config=False, catch_exceptions=None):
        """Expect the column mean to be between a minimum value and a maximum value.
        Args:
            column (str): The column name.
            min_value (int or None): The minimum value for the column mean.
            max_value (int or None): The maximum value for the column mean.
        Returns:
            dict:
                {
                    "success": (bool) True if the column passed the expectation,
                    "true_mean": (float) the column mean
                }
        """
        raise NotImplementedError

    def expect_column_median_to_be_between(self, column, min_value=None, max_value=None, output_format=None, include_config=False, catch_exceptions=None):
        """Expect the column median to be between a minimum value and a maximum value.
        Args:
            column (str): The column name.
            min_value (int or None): The minimum value for the column median.
            max_value (int or None): The maximum value for the column median.
        Returns:
            dict:
                {
                    "success": (bool) True if the column passed the expectation,
                    "true_median": (float) the column median
                }
        """
        raise NotImplementedError

    def expect_column_stdev_to_be_between(self, column, min_value=None, max_value=None, output_format=None, include_config=False, catch_exceptions=None):
        """Expect the column standard deviation to be between a minimum value and a maximum value.
        Args:
            column (str): The column name.
            min_value (int or None): The minimum value for the column standard deviation.
            max_value (int or None): The maximum value for the column standard deviation.

        Returns:
            dict:
                {
                    "success": (bool) True if the column passed the expectation,
                    "true_stdev": (float) the true standard deviation
                }
        """
        raise NotImplementedError

    def expect_column_unique_value_count_to_be_between(self, column, min_value=None, max_value=None, output_format=None, include_config=False, catch_exceptions=None):
        """Expect the number of unique values to be between a minimum value and a maximum value.

        Args:
            column (str): The column name.
            min_value (int or None): The minimum number of unique values. If None, then there is no minimium expected value.
            max_value (int or None): The maximum number of unique values. If None, then there is no maximum expected value.

        Returns:
            dict:
                {
                    "success": (bool) True if the column passed the expectation,
                    "true_value": (float) the column mean
                }
        """
        raise NotImplementedError

    def expect_column_proportion_of_unique_values_to_be_between(self, column, min_value=0, max_value=1, output_format=None, include_config=False, catch_exceptions=None):
        """Expect the proportion of unique values to be between a minimum value and a maximum value.

        Args:
            column (str): The column name.
            min_value (float or None): The minimum proportion of unique values. (Proportions are on the range 0 to 1)
            max_value (float or None): The maximum proportion of unique values. (Proportions are on the range 0 to 1)

        Returns:
            dict:
                {
                    "success": (bool) True if the column passed the expectation,
                    "true_value": (float) the proportion of unique values
                }
        """
        raise NotImplementedError

    def expect_column_most_common_value_to_be(self, column, value, ties_okay=None, output_format=None, include_config=False, catch_exceptions=None):
        """Expect the most common value to be equal to `value`

        Args:
            column (str): The column name.
            value  (any): The value
            ties_okay (boolean or None): If True, then the expectation will succeed if other values are as common (but not more common) than the selected value

        Returns:
            dict:
                {
                    "success": (bool) True if the column passed the expectation,
                    "true_value": (float) the proportion of unique values
                }
        """
        raise NotImplementedError

    def expect_column_most_common_value_to_be_in_set(self, column, value_set, ties_okay=None, output_format=None, include_config=False, catch_exceptions=None):
        """Expect the most common value to be within the designated value set

        Args:
            column (str): The column name.
            value_set (list): The lis of designated values
            ties_okay (boolean or None): If True, then the expectation will succeed if other values are as common (but not more common) than the selected value

        Returns:
            dict:
                {
                    "success": (bool) True if the column passed the expectation,
                    "true_value": (float) the proportion of unique values
                }
        """
        raise NotImplementedError


    ### Distributional expectations
    def expect_column_chisquare_test_p_value_greater_than(self, column, partition_object=None, p=0.05, tail_weight_holdout=0, output_format=None, include_config=False, catch_exceptions=None):
        """
        Expect the values in this column to match the distribution of the specified categorical vals and their expected_frequencies. \

        Args:
<<<<<<< HEAD
            :param column (str): The column name
            :param partition_object (dict): A dictionary containing partition (categorical values) and associated weights.
            :param p (float) = 0.05: The p-value threshold for the Chi-Squared test.\
                For values below the specified threshold the expectation will return false, rejecting the null hypothesis that the distributions are the same.
            :param tail_weight_holdout: the amount of weight to split uniformly and add to the tails of the histogram (the area between -Infinity and the data's min value and between the data's max value and Infinity)
=======
            column (str): The column name
            partition_object (dict): A dictionary containing partition (categorical values) and associated weights.
                - partition (list): A list of values that correspond to the provided categorical values.
                - weights (list): A list of weights. They should sum to one. The test will scale the expected frequencies by the weights and size of the new sample.
            p (float) = 0.05: The p-value threshold for the Chai Squareed test.\
                For values below the specified threshold the expectation will return false, rejecting the null hypothesis that the distributions are the same.
>>>>>>> 9e06ec97

        Returns:
            {
                "success": (bool) True if the column passed the expectation,
                "true_value": (float) the true pvalue of the ChiSquared test
            }
        """
        raise NotImplementedError

    def expect_column_bootstrapped_ks_test_p_value_greater_than(self, column, partition_object=None, p=0.05, bootstrap_samples=0, output_format=None, include_config=False, catch_exceptions=None):
        """
        Expect the values in this column to match the distribution implied by the specified partition and cdf_vals. \
        The implied CDF is constructed as a linear interpolation of the provided cdf_vals.

        Args:
            column (str): The column name
            partition_object (dict): A dictionary containing partition (bin edges) and associated weights.
                - partition (list): A list of values that correspond to the endpoints of an implied partition on the real number line.
                - weights (list): A list of weights. They should sum to one.
            p (float) = 0.05: The p-value threshold for the Kolmogorov-Smirnov test.\
                For values below the specified threshold the expectation will return false, rejecting the null hypothesis that the distributions are the same.
            bootstrap_samples (int) = 0: The number of bootstrapping rounds to use in building the estimated pvalue. \
                If zero, chooses a default number of rounds (currently 1000, but may be altered based on size of dataset).
        Returns:
            {
                "success": (bool) True if the column passed the expectation,
                "true_value": (float) the true pvalue of the KS test
            }
        """
        raise NotImplementedError

    def expect_column_kl_divergence_less_than(self, column, partition_object=None, threshold=None, tail_weight_holdout=0, internal_weight_holdout=0, output_format=None, include_config=False, catch_exceptions=None):
        """Expect the values in this column to have lower Kulback-Leibler divergence (relative entropy) with the
        distribution provided in partition_object of less than the provided threshold.

        :param column: the column to which to apply the expectation
        :param partition_object: the partition_object with which to compare the data in column
        :param threshold: the threshold below which the test should be considered to have passed
        :param internal_weight_holdout: the amount of weight to split uniformly among zero-weighted partition elements in a given partition.
        :param tail_weight_holdout: the amount of weight to split uniformly and add to the tails of the histogram (the area between -Infinity and the data's min value and between the data's max value and Infinity)

        :return: result_object consistent with the specified output_format
        """
        raise NotImplementedError<|MERGE_RESOLUTION|>--- conflicted
+++ resolved
@@ -117,7 +117,7 @@
                 self.append_expectation(expectation_config)
 
                 if output_format != 'BOOLEAN_ONLY':
-                    
+
                     if include_config:
                         return_obj["expectation_type"] = expectation_config["expectation_type"]
                         return_obj["expectation_kwargs"] = copy.deepcopy(dict(expectation_config["kwargs"]))
@@ -200,7 +200,7 @@
         discard_include_configs_kwargs=True,
         discard_catch_exceptions_kwargs=True,
         suppress_warnings=False
-    ):        
+    ):
         config = dict(self._expectations_config)
         config = copy.deepcopy(config)
         expectations = config["expectations"]
@@ -219,7 +219,7 @@
                     discards["failed_expectations"] += 1
                 else:
                     new_expectations.append(expectation)
-                    
+
             expectations = new_expectations
 
         for expectation in expectations:
@@ -262,7 +262,7 @@
                 if discard_catch_exceptions_kwargs:
                     print ("\t%d catch_exceptions kwargs" % discards["catch_exceptions"])
                 print ("If you wish to change this behavior, please set discard_failed_expectations, discard_output_format_kwargs, discard_include_configs_kwargs, and discard_catch_exceptions_kwargs appropirately.")
-                    
+
         config["expectations"] = expectations
         return config
 
@@ -305,7 +305,7 @@
 
             if output_format is not None:
                 expectation['kwargs'].update({"output_format": output_format})
-            
+
             if include_config is not None:
                 expectation['kwargs'].update({"include_config": include_config})
 
@@ -951,20 +951,11 @@
         Expect the values in this column to match the distribution of the specified categorical vals and their expected_frequencies. \
 
         Args:
-<<<<<<< HEAD
             :param column (str): The column name
             :param partition_object (dict): A dictionary containing partition (categorical values) and associated weights.
             :param p (float) = 0.05: The p-value threshold for the Chi-Squared test.\
                 For values below the specified threshold the expectation will return false, rejecting the null hypothesis that the distributions are the same.
             :param tail_weight_holdout: the amount of weight to split uniformly and add to the tails of the histogram (the area between -Infinity and the data's min value and between the data's max value and Infinity)
-=======
-            column (str): The column name
-            partition_object (dict): A dictionary containing partition (categorical values) and associated weights.
-                - partition (list): A list of values that correspond to the provided categorical values.
-                - weights (list): A list of weights. They should sum to one. The test will scale the expected frequencies by the weights and size of the new sample.
-            p (float) = 0.05: The p-value threshold for the Chai Squareed test.\
-                For values below the specified threshold the expectation will return false, rejecting the null hypothesis that the distributions are the same.
->>>>>>> 9e06ec97
 
         Returns:
             {
