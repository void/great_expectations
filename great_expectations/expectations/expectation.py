--- conflicted
+++ resolved
@@ -190,14 +190,11 @@
         styling = runtime_configuration.get("styling")
 
         template_str = "$expectation_type(**$kwargs)"
-<<<<<<< HEAD
-=======
         params = {
             "expectation_type": configuration.expectation_type,
             "kwargs": configuration.kwargs,
         }
 
->>>>>>> b9ea1408
         params_with_json_schema = {
             "expectation_type": {
                 "schema": {"type": "string"},
