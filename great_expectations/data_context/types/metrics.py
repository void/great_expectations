<<<<<<< HEAD
from great_expectations.core import DataContextKey
from great_expectations.profile.metrics_utils import kwargs_to_tuple
=======
from six import PY3

from great_expectations.core import DataContextKey
from great_expectations.profile.metrics_utils import kwargs_to_tuple, tuple_to_hash
>>>>>>> bbf14ef7

try:
    from urllib.parse import urlencode
except ImportError:
    from urllib import urlencode


class Metric(object):
    def __init__(self, metric_name, metric_value):
        self._metric_name = metric_name
        self._metric_value = metric_value

    @property
    def metric_name(self):
        return self._metric_name

    @property
    def metric_value(self):
        return self._metric_value

    def to_tuple(self):
        return self.metric_name, self.metric_value

<<<<<<< HEAD
#
#
# # TODO : separate out a MetricIdentifier class, subclassed from DataContextKey,
# # so that we can support operations like isinstance(foo, MetricIdentifier)
# class Metric(AllowedKeysDotDict):
#     """Stores a named metric."""
#     _allowed_keys = {
#         "metric_name",
#         "metric_value"
#     }
#     _required_keys = {
#         "metric_name",
#         "metric_value"
#     }


=======
>>>>>>> bbf14ef7
class MetricIdentifier(DataContextKey):
    # def __init__(self, data_asset_name, batch_kwargs, batch_id, metric_name, metric_kwargs, metric_value):
    def __init__(self, data_asset_name, batch_fingerprint, metric_name, metric_kwargs, metric_value):
        self._data_asset_name = data_asset_name
        self._batch_fingerprint = batch_fingerprint
        self._metric_name = metric_name,
        self._metric_kwargs = metric_kwargs
        self._metric_value = metric_value
<<<<<<< HEAD

    @property
    def data_asset_name(self):
        return self._data_asset_name

    @property
    def batch_fingerprint(self):
        return self._batch_fingerprint

    @property
    def metric_name(self):
        return self._metric_name

    @property
    def metric_kwargs(self):
        return self._metric_kwargs

    def to_tuple(self):
        return (self.data_asset_name, self.batch_fingerprint, self.metric_name,
                kwargs_to_tuple(self.metric_kwargs))


class ExpectationDefinedMetricIdentifier(DataContextKey):
    def __init__(self, run_id, data_asset_name, expectation_suite_name, expectation_type, metric_name, metric_kwargs):
        self._run_id = run_id
        self._data_asset_name = data_asset_name
        self._expectation_suite_name = expectation_suite_name
        self._expectation_type = expectation_type
        self._metric_name = metric_name
        self._metric_kwargs = metric_kwargs

    @property
    def run_id(self):
        return self._run_id

    @property
    def data_asset_name(self):
        return self._data_asset_name

    @property
    def expectation_suite_name(self):
        return self._expectation_suite_name

    @property
    def expectation_type(self):
        return self._expectation_type

    @property
    def metric_name(self):
        return self._metric_name

    @property
    def metric_kwargs(self):
        return self._metric_kwargs

    def to_tuple(self):
        return (self.data_asset_name, self.expectation_suite_name, self.expectation_type,
                self.metric_name, kwargs_to_tuple(self.metric_kwargs))

    def to_urn(self):
        urn = "urn:great_expectations:validations:" + \
            self.data_asset_name.to_path() + ":" + \
            self.expectation_suite_name + ":" + \
            "expectations" + ":" + \
            self.expectation_type + ":"
        if "column" in self.metric_kwargs:
            urn += "columns:" + self.metric_kwargs["column"] + ":"
        urn += self.metric_name
        return urn


class ExpectationDefinedMetric(object):
    def __init__(self, metric_identifier, metric_value):
        self._metric_identifier = metric_identifier
        self._metric_value = metric_value

    @property
    def run_id(self):
        return self._run_id

    @property
    def metric_identifier(self):
        return self._metric_identifier

    @property
    def metric_value(self):
        return self._metric_value

#
#
# class ValidationMetric(object):
#     def __init__(self, metric_identifier, metric_value):
#         super(ValidationMetric, self).__init__()
#         if isinstance(metric_identifier, MetricIdentifier):
#            self._metric_identifier = metric_identifier
#         elif isinstance(metric_identifier, (list, tuple)):
#             self._metric_identifier = MetricIdentifier(*metric_identifier)
#         else:
#             self._metric_identifier = MetricIdentifier(**metric_identifier)
#         self._metric_value = metric_value
#
#     @property
#     def metric_identifier(self):
#         return self._metric_identifier
#
#     @property
#     def metric_value(self):
#         return self._metric_value
#
#     @property
#     def key(self):
#         return ('ValidationMetric',
#                 self.metric_identifier.data_asset_name,
#                 self.metric_identifier.batch_fingerprint,
#                 self.metric_identifier.metric_name,
#                 make_dictionary_key(self.metric_identifier.metric_kwargs))
#
#     @property
#     def multi_batch_key(self):
#         return ('ValidationMetric',
#                 self.metric_identifier.data_asset_name,
#                 self.metric_identifier.metric_name,
#                 make_dictionary_key(self.metric_identifier.metric_kwargs))

#
# # TODO : separate out a NamespaceAwareValidationMetricIdentifier class, subclassed from DataContextKey
# class NamespaceAwareValidationMetric(Metric):
#     pass
#     """Captures information from a validation result in a fully namespace aware way suitable to be accessed
#     in evaluation parameters, multi-batch validation meta analysis or multi batch validation."""
#     _allowed_keys = {
#         "data_asset_name",
#         "batch_fingerprint",
#         "metric_name",
#         "metric_kwargs",
#         "metric_value"
#     }
#     _required_keys = {
#         "data_asset_name",
#         "batch_fingerprint",
#         "metric_name",
#         "metric_kwargs",
#     }
#     _key_types = {
#         "data_asset_name": NormalizedDataAssetName,
#         "batch_fingerprint": BatchFingerprint,
#         "metric_name": string_types,
#         "metric_kwargs": dict
#     }
#
#     @property
#     def key(self):
#         return ('NamespaceAwareValidationMetric',
#                 self.data_asset_name,
#                 self.batch_fingerprint,
#                 self.metric_name,
#                 make_dictionary_key(self.metric_kwargs))

    # @property
    # def multi_batch_key(self):
    #     return ('NamespaceAwareValidationMetric',
    #             self.data_asset_name,
    #             self.metric_name,
    #             make_dictionary_key(self.metric_kwargs))
#
# # TODO : separate out a NamespaceAwareExpectationDefinedValidationMetricIdentifier class, subclassed from DataContextKey
# class NamespaceAwareExpectationDefinedValidationMetric(Metric):
#     """Captures information from a validation result in a fully namespace aware way suitable to be accessed
#     in evaluation parameters, multi-batch validation meta analysis or multi batch validation."""
#     _allowed_keys = {
#         "data_asset_name",
#         "batch_fingerprint",
#         "expectation_type",
#         # the path to the key in the result dictionary that holds the metric, encoded as a tuple
#         # examples:
#         # for {'foo': 1} result_key will be ('foo',),
#         # for {'foo': {'bar': 1}} result_key will be ('foo','bar')
#         "result_key",
#         "metric_kwargs",
#         "metric_value"
#     }
#     _required_keys = {
#         "data_asset_name",
#         "batch_fingerprint",
#         "expectation_type",
#         "result_key",
#         "metric_kwargs"
#     }
#     _key_types = {
#         "data_asset_name": NormalizedDataAssetName,
#         "batch_fingerprint": BatchFingerprint,
#         "expectation_type": string_types,
#         "result_key": tuple,
#         "metric_kwargs": dict
#     }
#
#     @property
#     def key(self):
#         return ('NamespaceAwareExpectationDefinedValidationMetric',
#                 self.data_asset_name,
#                 self.batch_fingerprint,
#                 self.expectation_type,
#                 self.result_key,
#                 make_dictionary_key(self.metric_kwargs))
#
#     @property
#     def multi_batch_key(self):
#         return ('NamespaceAwareExpectationDefinedValidationMetric',
#                 self.data_asset_name,
#                 self.expectation_type,
#                 self.result_key,
#                 make_dictionary_key(self.metric_kwargs))

# # TODO : separate out a MultiBatchNamespaceAwareValidationMetricIdentifier class, subclassed from DataContextKey
# class MultiBatchNamespaceAwareValidationMetric(Metric):
#     """Holds values of a metric captured from validation results of multiple batches."""
#
#     _allowed_keys = {
#         "data_asset_name",
#         "metric_name",
#         "metric_kwargs",
#         "batch_fingerprints",
#         "batch_metric_values"
#     }
#     _required_keys = {
#         "data_asset_name",
#         "metric_name",
#         "metric_kwargs",
#         "batch_fingerprints",
#         "batch_metric_values"
#     }
#     _key_types = {
#         "data_asset_name": NormalizedDataAssetName,
#         "metric_name": string_types,
#         "metric_kwargs": dict,
#         "batch_fingerprints": list,
#         "batch_metric_values": list
#     }
#
#     @property
#     def key(self):
#         return ('MultiBatchNamespaceAwareValidationMetric',
#                 self.data_asset_name,
#                 self.metric_name,
#                 make_dictionary_key(self.metric_kwargs))
#
#
# # TODO : separate out a MultiBatchNamespaceAwareExpectationDefinedValidationMetricIdentifier class, subclassed from DataContextKey
# class MultiBatchNamespaceAwareExpectationDefinedValidationMetric(Metric):
#     """Holds values of a metric captured from validation results of multiple batches."""
#
#     _allowed_keys = {
#         "data_asset_name",
#         # the path to the key in the result dictionary that holds the metric, encoded as a tuple
#         # examples:
#         # for {'foo': 1} result_key will be ('foo',),
#         # for {'foo': {'bar': 1}} result_key will be ('foo','bar')
#         "result_key",
#         "metric_kwargs",
#         "expectation_type",
#         "batch_fingerprints",
#         "batch_metric_values"
#     }
#     _required_keys = {
#         "data_asset_name",
#         "result_key",
#         "metric_kwargs",
#         "expectation_type",
#         "batch_fingerprints",
#         "batch_metric_values"
#     }
#     _key_types = {
#         "data_asset_name": NormalizedDataAssetName,
#         "result_key": tuple,
#         "metric_kwargs": dict,
#         "expectation_type": string_types,
#         "batch_fingerprints": list,
#         "batch_metric_values": list
#     }
#
#     @property
#     def key(self):
#         return ('MultiBatchNamespaceAwareExpectationDefinedValidationMetric',
#                 self.data_asset_name,
#                 self.expectation_type,
#                 self.result_key,
#                 make_dictionary_key(self.metric_kwargs))
=======

    @property
    def data_asset_name(self):
        return self._data_asset_name

    @property
    def batch_fingerprint(self):
        return self._batch_fingerprint

    @property
    def metric_name(self):
        return self._metric_name

    @property
    def metric_kwargs(self):
        return self._metric_kwargs

    def to_tuple(self):
        return (self.data_asset_name, self.batch_fingerprint, self.metric_name,
                kwargs_to_tuple(self.metric_kwargs))


class ExpectationDefinedMetricIdentifier(DataContextKey):
    def __init__(self, run_id, data_asset_name, expectation_suite_name, expectation_type, metric_name, metric_kwargs):
        self._run_id = run_id
        self._data_asset_name = data_asset_name
        self._expectation_suite_name = expectation_suite_name
        self._expectation_type = expectation_type
        self._metric_name = metric_name
        self._metric_kwargs = metric_kwargs

    @property
    def run_id(self):
        return self._run_id

    @property
    def data_asset_name(self):
        return self._data_asset_name

    @property
    def expectation_suite_name(self):
        return self._expectation_suite_name

    @property
    def expectation_type(self):
        return self._expectation_type

    @property
    def metric_name(self):
        return self._metric_name

    @property
    def metric_kwargs(self):
        return self._metric_kwargs

    def to_tuple(self):
        # if PY3:
        #     return (self.run_id, *self.data_asset_name.to_tuple(), self.expectation_suite_name, self.expectation_type,
        #             self.metric_name, kwargs_to_tuple(self.metric_kwargs))
        # else:
        expectation_defined_metric_tuple_list = [self.run_id] + list(self.data_asset_name.to_tuple()) + [
            self.expectation_suite_name, self.expectation_type, self.metric_name,
            kwargs_to_tuple(self.metric_kwargs)]
        return tuple(expectation_defined_metric_tuple_list)

    def to_string_tuple(self):
        # if PY3:
        #     return (self.run_id, *self.data_asset_name.to_tuple(), self.expectation_suite_name, self.expectation_type,
        #             self.metric_name, tuple_to_hash(kwargs_to_tuple(self.metric_kwargs)))
        # else:
        expectation_defined_metric_tuple_list = [self.run_id] + list(self.data_asset_name.to_tuple()) + [
            self.expectation_suite_name, self.expectation_type, self.metric_name,
            tuple_to_hash(kwargs_to_tuple(self.metric_kwargs))]
        return tuple(expectation_defined_metric_tuple_list)

    def to_urn(self):
        urn = "urn:great_expectations:validations:" + \
            self.data_asset_name.to_path() + ":" + \
            self.expectation_suite_name + ":" + \
            "expectations" + ":" + \
            self.expectation_type + ":"
        if "column" in self.metric_kwargs:
            urn += "columns:" + self.metric_kwargs["column"] + ":"
        urn += self.metric_name
        return urn


class ExpectationDefinedMetric(object):
    def __init__(self, metric_identifier, metric_value):
        self._metric_identifier = metric_identifier
        self._metric_value = metric_value

    @property
    def run_id(self):
        return self._run_id

    @property
    def metric_identifier(self):
        return self._metric_identifier

    @property
    def metric_value(self):
        return self._metric_value
>>>>>>> bbf14ef7
<|MERGE_RESOLUTION|>--- conflicted
+++ resolved
@@ -1,12 +1,7 @@
-<<<<<<< HEAD
-from great_expectations.core import DataContextKey
-from great_expectations.profile.metrics_utils import kwargs_to_tuple
-=======
 from six import PY3
 
 from great_expectations.core import DataContextKey
 from great_expectations.profile.metrics_utils import kwargs_to_tuple, tuple_to_hash
->>>>>>> bbf14ef7
 
 try:
     from urllib.parse import urlencode
@@ -30,25 +25,6 @@
     def to_tuple(self):
         return self.metric_name, self.metric_value
 
-<<<<<<< HEAD
-#
-#
-# # TODO : separate out a MetricIdentifier class, subclassed from DataContextKey,
-# # so that we can support operations like isinstance(foo, MetricIdentifier)
-# class Metric(AllowedKeysDotDict):
-#     """Stores a named metric."""
-#     _allowed_keys = {
-#         "metric_name",
-#         "metric_value"
-#     }
-#     _required_keys = {
-#         "metric_name",
-#         "metric_value"
-#     }
-
-
-=======
->>>>>>> bbf14ef7
 class MetricIdentifier(DataContextKey):
     # def __init__(self, data_asset_name, batch_kwargs, batch_id, metric_name, metric_kwargs, metric_value):
     def __init__(self, data_asset_name, batch_fingerprint, metric_name, metric_kwargs, metric_value):
@@ -57,295 +33,6 @@
         self._metric_name = metric_name,
         self._metric_kwargs = metric_kwargs
         self._metric_value = metric_value
-<<<<<<< HEAD
-
-    @property
-    def data_asset_name(self):
-        return self._data_asset_name
-
-    @property
-    def batch_fingerprint(self):
-        return self._batch_fingerprint
-
-    @property
-    def metric_name(self):
-        return self._metric_name
-
-    @property
-    def metric_kwargs(self):
-        return self._metric_kwargs
-
-    def to_tuple(self):
-        return (self.data_asset_name, self.batch_fingerprint, self.metric_name,
-                kwargs_to_tuple(self.metric_kwargs))
-
-
-class ExpectationDefinedMetricIdentifier(DataContextKey):
-    def __init__(self, run_id, data_asset_name, expectation_suite_name, expectation_type, metric_name, metric_kwargs):
-        self._run_id = run_id
-        self._data_asset_name = data_asset_name
-        self._expectation_suite_name = expectation_suite_name
-        self._expectation_type = expectation_type
-        self._metric_name = metric_name
-        self._metric_kwargs = metric_kwargs
-
-    @property
-    def run_id(self):
-        return self._run_id
-
-    @property
-    def data_asset_name(self):
-        return self._data_asset_name
-
-    @property
-    def expectation_suite_name(self):
-        return self._expectation_suite_name
-
-    @property
-    def expectation_type(self):
-        return self._expectation_type
-
-    @property
-    def metric_name(self):
-        return self._metric_name
-
-    @property
-    def metric_kwargs(self):
-        return self._metric_kwargs
-
-    def to_tuple(self):
-        return (self.data_asset_name, self.expectation_suite_name, self.expectation_type,
-                self.metric_name, kwargs_to_tuple(self.metric_kwargs))
-
-    def to_urn(self):
-        urn = "urn:great_expectations:validations:" + \
-            self.data_asset_name.to_path() + ":" + \
-            self.expectation_suite_name + ":" + \
-            "expectations" + ":" + \
-            self.expectation_type + ":"
-        if "column" in self.metric_kwargs:
-            urn += "columns:" + self.metric_kwargs["column"] + ":"
-        urn += self.metric_name
-        return urn
-
-
-class ExpectationDefinedMetric(object):
-    def __init__(self, metric_identifier, metric_value):
-        self._metric_identifier = metric_identifier
-        self._metric_value = metric_value
-
-    @property
-    def run_id(self):
-        return self._run_id
-
-    @property
-    def metric_identifier(self):
-        return self._metric_identifier
-
-    @property
-    def metric_value(self):
-        return self._metric_value
-
-#
-#
-# class ValidationMetric(object):
-#     def __init__(self, metric_identifier, metric_value):
-#         super(ValidationMetric, self).__init__()
-#         if isinstance(metric_identifier, MetricIdentifier):
-#            self._metric_identifier = metric_identifier
-#         elif isinstance(metric_identifier, (list, tuple)):
-#             self._metric_identifier = MetricIdentifier(*metric_identifier)
-#         else:
-#             self._metric_identifier = MetricIdentifier(**metric_identifier)
-#         self._metric_value = metric_value
-#
-#     @property
-#     def metric_identifier(self):
-#         return self._metric_identifier
-#
-#     @property
-#     def metric_value(self):
-#         return self._metric_value
-#
-#     @property
-#     def key(self):
-#         return ('ValidationMetric',
-#                 self.metric_identifier.data_asset_name,
-#                 self.metric_identifier.batch_fingerprint,
-#                 self.metric_identifier.metric_name,
-#                 make_dictionary_key(self.metric_identifier.metric_kwargs))
-#
-#     @property
-#     def multi_batch_key(self):
-#         return ('ValidationMetric',
-#                 self.metric_identifier.data_asset_name,
-#                 self.metric_identifier.metric_name,
-#                 make_dictionary_key(self.metric_identifier.metric_kwargs))
-
-#
-# # TODO : separate out a NamespaceAwareValidationMetricIdentifier class, subclassed from DataContextKey
-# class NamespaceAwareValidationMetric(Metric):
-#     pass
-#     """Captures information from a validation result in a fully namespace aware way suitable to be accessed
-#     in evaluation parameters, multi-batch validation meta analysis or multi batch validation."""
-#     _allowed_keys = {
-#         "data_asset_name",
-#         "batch_fingerprint",
-#         "metric_name",
-#         "metric_kwargs",
-#         "metric_value"
-#     }
-#     _required_keys = {
-#         "data_asset_name",
-#         "batch_fingerprint",
-#         "metric_name",
-#         "metric_kwargs",
-#     }
-#     _key_types = {
-#         "data_asset_name": NormalizedDataAssetName,
-#         "batch_fingerprint": BatchFingerprint,
-#         "metric_name": string_types,
-#         "metric_kwargs": dict
-#     }
-#
-#     @property
-#     def key(self):
-#         return ('NamespaceAwareValidationMetric',
-#                 self.data_asset_name,
-#                 self.batch_fingerprint,
-#                 self.metric_name,
-#                 make_dictionary_key(self.metric_kwargs))
-
-    # @property
-    # def multi_batch_key(self):
-    #     return ('NamespaceAwareValidationMetric',
-    #             self.data_asset_name,
-    #             self.metric_name,
-    #             make_dictionary_key(self.metric_kwargs))
-#
-# # TODO : separate out a NamespaceAwareExpectationDefinedValidationMetricIdentifier class, subclassed from DataContextKey
-# class NamespaceAwareExpectationDefinedValidationMetric(Metric):
-#     """Captures information from a validation result in a fully namespace aware way suitable to be accessed
-#     in evaluation parameters, multi-batch validation meta analysis or multi batch validation."""
-#     _allowed_keys = {
-#         "data_asset_name",
-#         "batch_fingerprint",
-#         "expectation_type",
-#         # the path to the key in the result dictionary that holds the metric, encoded as a tuple
-#         # examples:
-#         # for {'foo': 1} result_key will be ('foo',),
-#         # for {'foo': {'bar': 1}} result_key will be ('foo','bar')
-#         "result_key",
-#         "metric_kwargs",
-#         "metric_value"
-#     }
-#     _required_keys = {
-#         "data_asset_name",
-#         "batch_fingerprint",
-#         "expectation_type",
-#         "result_key",
-#         "metric_kwargs"
-#     }
-#     _key_types = {
-#         "data_asset_name": NormalizedDataAssetName,
-#         "batch_fingerprint": BatchFingerprint,
-#         "expectation_type": string_types,
-#         "result_key": tuple,
-#         "metric_kwargs": dict
-#     }
-#
-#     @property
-#     def key(self):
-#         return ('NamespaceAwareExpectationDefinedValidationMetric',
-#                 self.data_asset_name,
-#                 self.batch_fingerprint,
-#                 self.expectation_type,
-#                 self.result_key,
-#                 make_dictionary_key(self.metric_kwargs))
-#
-#     @property
-#     def multi_batch_key(self):
-#         return ('NamespaceAwareExpectationDefinedValidationMetric',
-#                 self.data_asset_name,
-#                 self.expectation_type,
-#                 self.result_key,
-#                 make_dictionary_key(self.metric_kwargs))
-
-# # TODO : separate out a MultiBatchNamespaceAwareValidationMetricIdentifier class, subclassed from DataContextKey
-# class MultiBatchNamespaceAwareValidationMetric(Metric):
-#     """Holds values of a metric captured from validation results of multiple batches."""
-#
-#     _allowed_keys = {
-#         "data_asset_name",
-#         "metric_name",
-#         "metric_kwargs",
-#         "batch_fingerprints",
-#         "batch_metric_values"
-#     }
-#     _required_keys = {
-#         "data_asset_name",
-#         "metric_name",
-#         "metric_kwargs",
-#         "batch_fingerprints",
-#         "batch_metric_values"
-#     }
-#     _key_types = {
-#         "data_asset_name": NormalizedDataAssetName,
-#         "metric_name": string_types,
-#         "metric_kwargs": dict,
-#         "batch_fingerprints": list,
-#         "batch_metric_values": list
-#     }
-#
-#     @property
-#     def key(self):
-#         return ('MultiBatchNamespaceAwareValidationMetric',
-#                 self.data_asset_name,
-#                 self.metric_name,
-#                 make_dictionary_key(self.metric_kwargs))
-#
-#
-# # TODO : separate out a MultiBatchNamespaceAwareExpectationDefinedValidationMetricIdentifier class, subclassed from DataContextKey
-# class MultiBatchNamespaceAwareExpectationDefinedValidationMetric(Metric):
-#     """Holds values of a metric captured from validation results of multiple batches."""
-#
-#     _allowed_keys = {
-#         "data_asset_name",
-#         # the path to the key in the result dictionary that holds the metric, encoded as a tuple
-#         # examples:
-#         # for {'foo': 1} result_key will be ('foo',),
-#         # for {'foo': {'bar': 1}} result_key will be ('foo','bar')
-#         "result_key",
-#         "metric_kwargs",
-#         "expectation_type",
-#         "batch_fingerprints",
-#         "batch_metric_values"
-#     }
-#     _required_keys = {
-#         "data_asset_name",
-#         "result_key",
-#         "metric_kwargs",
-#         "expectation_type",
-#         "batch_fingerprints",
-#         "batch_metric_values"
-#     }
-#     _key_types = {
-#         "data_asset_name": NormalizedDataAssetName,
-#         "result_key": tuple,
-#         "metric_kwargs": dict,
-#         "expectation_type": string_types,
-#         "batch_fingerprints": list,
-#         "batch_metric_values": list
-#     }
-#
-#     @property
-#     def key(self):
-#         return ('MultiBatchNamespaceAwareExpectationDefinedValidationMetric',
-#                 self.data_asset_name,
-#                 self.expectation_type,
-#                 self.result_key,
-#                 make_dictionary_key(self.metric_kwargs))
-=======
 
     @property
     def data_asset_name(self):
@@ -448,5 +135,4 @@
 
     @property
     def metric_value(self):
-        return self._metric_value
->>>>>>> bbf14ef7
+        return self._metric_value