--- conflicted
+++ resolved
@@ -53,11 +53,7 @@
     def key(self):
         return ('NamespaceAwareValidationMetric',
                 self.data_asset_name,
-<<<<<<< HEAD
-                self.batch_fingerprint,
-=======
                 str(self.batch_fingerprint),
->>>>>>> 5a60e792
                 self.metric_name,
                 make_dictionary_key(self.metric_kwargs))
 
@@ -68,10 +64,7 @@
                 self.metric_name,
                 make_dictionary_key(self.metric_kwargs))
 
-<<<<<<< HEAD
-=======
 
->>>>>>> 5a60e792
 class NamespaceAwareExpectationDefinedValidationMetric(Metric):
     """Captures information from a validation result in a fully namespace aware way suitable to be accessed
     in evaluation parameters, multi-batch validation meta analysis or multi batch validation."""
@@ -92,11 +85,7 @@
     }
     _key_types = {
         "data_asset_name": NormalizedDataAssetName,
-<<<<<<< HEAD
-        "batch_fingerprint": string_types,
-=======
         "batch_fingerprint": BatchFingerprint,
->>>>>>> 5a60e792
         "expectation_type": string_types,
         "result_key": string_types,
         "metric_kwargs": dict
@@ -119,10 +108,7 @@
                 self.result_key,
                 make_dictionary_key(self.metric_kwargs))
 
-<<<<<<< HEAD
-=======
 
->>>>>>> 5a60e792
 class MultiBatchNamespaceAwareValidationMetric(Metric):
     """Holds values of a metric captured from validation results of multiple batches."""
 
@@ -155,10 +141,7 @@
                 self.metric_name,
                 make_dictionary_key(self.metric_kwargs))
 
-<<<<<<< HEAD
-=======
 
->>>>>>> 5a60e792
 class MultiBatchNamespaceAwareExpectationDefinedValidationMetric(Metric):
     """Holds values of a metric captured from validation results of multiple batches."""
 
