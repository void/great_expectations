--- conflicted
+++ resolved
@@ -281,19 +281,16 @@
         self,
         class_name,
         module_name=None,
+        credentials=None,
         assets=None,
         base_directory=None,
         glob_directive=None,
         default_regex=None,
         batch_identifiers=None,
-<<<<<<< HEAD
         sorters=None,
         batch_spec_passthrough=None,
         # S3
         boto3_options=None,
-=======
-        credentials=None,
->>>>>>> 16b175a7
         bucket=None,
         prefix=None,
         max_keys=None,
@@ -307,6 +304,8 @@
     ):
         self._class_name = class_name
         self._module_name = module_name
+        if credentials is not None:
+            self.credentials = credentials
         if assets is not None:
             self.assets = assets
         if base_directory is not None:
@@ -317,7 +316,6 @@
             self.default_regex = default_regex
         if batch_identifiers is not None:
             self.batch_identifiers = batch_identifiers
-<<<<<<< HEAD
         if sorters is not None:
             self.sorters = sorters
         if batch_spec_passthrough is not None:
@@ -326,10 +324,6 @@
         # S3
         if boto3_options is not None:
             self.boto3_options = boto3_options
-=======
-        if credentials is not None:
-            self.credentials = credentials
->>>>>>> 16b175a7
         if bucket is not None:
             self.bucket = bucket
         if prefix is not None:
